""" @package forcebalance.abinitio Ab-initio fitting module (energies, forces, resp).

@author Lee-Ping Wang
@date 05/2012
"""

import os
import shutil
from forcebalance.nifty import col, eqcgmx, flat, floatornan, fqcgmx, invert_svd, kb, printcool, bohrang, warn_press_key, warn_once, pvec1d, commadash, uncommadash, isint
import numpy as np
from forcebalance.target import Target
from forcebalance.molecule import Molecule, format_xyz_coord
from re import match, sub
import subprocess
from subprocess import PIPE
from forcebalance.finite_difference import fdwrap, f1d2p, f12d3p, in_fd
from collections import defaultdict, OrderedDict
import itertools
#from IPython import embed
#from _increment import AbInitio_Build

from forcebalance.output import getLogger
logger = getLogger(__name__)

def norm2(arr, a=0, n=None, step=3):
    """
    Given a one-dimensional array, return the norm-squared of
    every "step" elements, starting at 'a' and computing 'n' total
    elements (so arr[a:a+step*n] must be valid).

    Parameters
    ----------
    arr : np.ndarray
        One-dimensional array to be normed
    a : int, default=0
        The starting index
    n : int, or None
        The number of norms to calculate (in intervals of step)
    step : int, default=3
        The number of elements in each norm calculation (this is usually 3)
    """
    if len(arr.shape) != 1:
        raise RuntimeError("Please only pass a one-dimensional array")
    if n is not None:
        if arr.shape[0] < a+step*n:
            raise RuntimeError("Please provide an array of length >= %i" % (a+step*n))
    else:
        if ((arr.shape[0]-a)%step != 0):
            raise RuntimeError("Please provide an array with (length-%i) divisible by %i" % (a, step))
        n = (arr.shape[0]-a)/step
    answer = []
    for j in range(n):
        d = arr[a+step*j:a+step*j+step]
        answer.append(np.dot(d,d))
    return np.array(answer)

class AbInitio(Target):

    """ Subclass of Target for fitting force fields to ab initio data.

    Currently Gromacs-X2, Gromacs, Tinker, OpenMM and AMBER are supported.

    We introduce the following concepts:
    - The number of snapshots
    - The reference energies and forces (eqm, fqm) and the file they belong in (qdata.txt)
    - The sampling simulation energies (emd0)
    - The WHAM Boltzmann weights (these are computed externally and passed in)
    - The QM Boltzmann weights (computed internally using the difference between eqm and emd0)

    There are also these little details:
    - Switches for whether to turn on certain Boltzmann weights (they stack)
    - Temperature for the QM Boltzmann weights
    - Whether to fit a subset of atoms

    This subclass contains the 'get' method for building the objective
    function from any simulation software (a driver to run the program and
    read output is still required).  The 'get' method can be overridden
    by subclasses like AbInitio_GMX."""

    def __init__(self,options,tgt_opts,forcefield):
        """
        Initialization; define a few core concepts.

        @todo Obtain the number of true atoms (or the particle -> atom mapping)
        from the force field.
        """

        ## Initialize the base class
        super(AbInitio,self).__init__(options,tgt_opts,forcefield)

        #======================================#
        # Options that are given by the parser #
        #======================================#

        ## Number of snapshots
        self.set_option(tgt_opts,'shots','ns')
        ## Whether to match Absolute Energies (make sure you know what you're doing)
        self.set_option(tgt_opts,'absolute','absolute')
        ## Number of atoms that we are fitting
        self.set_option(tgt_opts,'fitatoms','fitatoms_in')
        ## Whether to fit Energies.
        self.set_option(tgt_opts,'energy','energy')
        ## Whether to fit Forces.
        self.set_option(tgt_opts,'force','force')
        ## Whether to fit Electrostatic Potential.
        self.set_option(tgt_opts,'resp','resp')
        self.set_option(tgt_opts,'resp_a','resp_a')
        self.set_option(tgt_opts,'resp_b','resp_b')
        ## Weights for the three components.
        self.set_option(tgt_opts,'w_energy','w_energy')
        self.set_option(tgt_opts,'w_force','w_force')
        if not self.force:
            self.w_force = 0.0
        self.set_option(tgt_opts,'force_map','force_map')
        self.set_option(tgt_opts,'w_netforce','w_netforce')
        self.set_option(tgt_opts,'w_torque','w_torque')
        self.set_option(tgt_opts,'w_resp','w_resp')
        # Normalize the contributions to the objective function
        self.set_option(tgt_opts,'w_normalize')
        ## Option for how much data to write to disk.
        self.set_option(tgt_opts,'writelevel','writelevel')
        ## Whether to do energy and force calculations for the whole trajectory, or to do
        ## one calculation per snapshot.
        self.set_option(tgt_opts,'all_at_once','all_at_once')
        ## OpenMM-only option - whether to run the energies and forces internally.
        self.set_option(tgt_opts,'run_internal','run_internal')
        ## Whether we have virtual sites (set at the global option level)
        self.set_option(options,'have_vsite','have_vsite')
        ## Attenuate the weights as a function of energy
        self.set_option(tgt_opts,'attenuate','attenuate')
        ## What is the energy denominator? (Valid for 'attenuate')
        self.set_option(tgt_opts,'energy_denom','energy_denom')
        ## Set upper cutoff energy
        self.set_option(tgt_opts,'energy_upper','energy_upper')
        ## Assign a greater weight to MM snapshots that underestimate the QM energy (surfaces referenced to QM absolute minimum)
        self.set_option(tgt_opts,'energy_asymmetry')
        self.savg = (self.energy_asymmetry == 1.0 and not self.absolute)
        self.asym = (self.energy_asymmetry != 1.0)
        if self.asym:
            if not self.all_at_once:
                logger.error("Asymmetric weights only work when all_at_once is enabled")
                raise RuntimeError
        #======================================#
        #     Variables which are set here     #
        #======================================#
        ## Boltzmann weights
        self.boltz_wts = []
        ## Reference (QM) energies
        self.eqm           = []
        ## Reference (QM) forces
        self.fqm           = []
        ## ESP grid points
        self.espxyz        = []
        ## ESP values
        self.espval        = []
        ## The qdata.txt file that contains the QM energies and forces
        self.qfnm = os.path.join(self.tgtdir,"qdata.txt")
        ## Qualitative Indicator: average energy error (in kJ/mol)
        self.e_err = 0.0
        self.e_err_pct = None
        ## Qualitative Indicator: average force error (fractional)
        self.f_err = 0.0
        self.f_err_pct = 0.0
        ## Qualitative Indicator: "relative RMS" for electrostatic potential
        self.esp_err = 0.0
        self.nf_err = 0.0
        self.nf_err_pct = 0.0
        self.tq_err_pct = 0.0
        ## Whether to compute net forces and torques, or not.
        self.use_nft       = self.w_netforce > 0 or self.w_torque > 0
        ## Read in the trajectory file
        self.mol = Molecule(os.path.join(self.root,self.tgtdir,self.coords),
                            top=(os.path.join(self.root,self.tgtdir,self.pdb) if hasattr(self, 'pdb') else None))
        ## Set the number of snapshots
        if self.ns != -1:
            self.mol = self.mol[:self.ns]
        self.ns = len(self.mol)
        ## The number of (atoms + drude particles + virtual sites)
        self.nparticles  = len(self.mol.elem)
        ## Build keyword dictionaries to pass to engine.
        engine_args = OrderedDict(self.OptionDict.items() + options.items())
        del engine_args['name']
        ## Create engine object.
        self.engine = self.engine_(target=self, mol=self.mol, **engine_args)
        ## Lists of atoms to do net force/torque fitting and excluding virtual sites.
        self.AtomLists = self.engine.AtomLists
        self.AtomMask = self.engine.AtomMask
        ## Read in the reference data
        self.read_reference_data()
        ## The below two options are related to whether we want to rebuild virtual site positions.
        ## Rebuild the distance matrix if virtual site positions have changed
        self.buildx = True
        ## Save the mvals from the last time we updated the vsites.
        self.save_vmvals = {}
        self.set_option(None, 'shots', val=self.ns)

    def build_invdist(self, mvals):
        for i in self.pgrad:
            if 'VSITE' in self.FF.plist[i]:
                if i in self.save_vmvals and mvals[i] != self.save_vmvals[i]:
                    self.buildx = True
                    break
        if not self.buildx: return self.invdists
        if any(['VSITE' in i for i in self.FF.map.keys()]) or self.have_vsite:
            logger.info("\rGenerating virtual site positions.%s" % (" "*30))
            pvals = self.FF.make(mvals)
            self.mol.xyzs = self.engine.generate_positions()
        # prepare the distance matrix for esp computations
        if len(self.espxyz) > 0:
            invdists = []
            logger.info("\rPreparing the distance matrix... it will have %i * %i * %i = %i elements" % (self.ns, self.nesp, self.nparticles, self.ns * self.nesp * self.nparticles))
            sn = 0
            for espset, xyz in zip(self.espxyz, self.mol.xyzs):
                logger.info("\rGenerating ESP distances for snapshot %i%s\r" % (sn, " "*50))
                esparr = np.array(espset).reshape(-1,3)
                # Create a matrix with Nesp rows and Natoms columns.
                DistMat = np.array([[np.linalg.norm(i - j) for j in xyz] for i in esparr])
                invdists.append(1. / (DistMat / bohrang))
                sn += 1
        for i in self.pgrad:
            if 'VSITE' in self.FF.plist[i]:
                self.save_vmvals[i] = mvals[i]
        self.buildx = False
        return np.array(invdists)

    def compute_netforce_torque(self, xyz, force, QM=False):
        # Convert an array of (3 * n_atoms) atomistic forces
        # to an array of (3 * (n_forces + n_torques)) net forces and torques.
        # This code is rather slow.  It requires the system to have a list
        # of masses and blocking numbers.

        kwds = {"MoleculeNumber" : "molecule",
                "ResidueNumber" : "residue",
                "ChargeGroupNumber" : "chargegroup"}
        if self.force_map == 'molecule' and 'MoleculeNumber' in self.AtomLists:
            Block = self.AtomLists['MoleculeNumber']
        elif self.force_map == 'residue' and 'ResidueNumber' in self.AtomLists:
            Block = self.AtomLists['ResidueNumber']
        elif self.force_map == 'chargegroup' and 'ChargeGroupNumber' in self.AtomLists:
            Block = self.AtomLists['ChargeGroupNumber']
        else:
            logger.error('force_map keyword "%s" is invalid. Please choose from: %s\n' % (self.force_map, ', '.join(['"%s"' % kwds[k] for k in self.AtomLists.keys() if k in kwds])))
            raise RuntimeError

        nft = len(self.fitatoms)
        # Number of particles that the force is acting on
        nfp = force.reshape(-1,3).shape[0]
        # Number of particles in the XYZ coordinates
        nxp = xyz.shape[0]
        # Number of particles in self.AtomLists
        npr = len(self.AtomMask)
        # Number of true atoms
        nat = sum(self.AtomMask)

        mask = np.array([i for i in range(npr) if self.AtomMask[i]])

        if nfp not in [npr, nat]:
            logger.error('Force contains %i particles but expected %i or %i\n' % (nfp, npr, nat))
            raise RuntimeError
        elif nfp == nat:
            frc1 = force.reshape(-1,3)[:nft].flatten()
        elif nfp == npr:
            frc1 = force.reshape(-1,3)[mask][:nft].flatten()

        if nxp not in [npr, nat]:
            logger.error('Coordinates contains %i particles but expected %i or %i\n' % (nfp, npr, nat))
            raise RuntimeError
        elif nxp == nat:
            xyz1 = xyz[:nft]
        elif nxp == npr:
            xyz1 = xyz[mask][:nft]

        Block = list(np.array(Block)[mask])[:nft]
        Mass = np.array(self.AtomLists['Mass'])[mask][:nft]

        NetForces = []
        Torques = []
        for b in sorted(set(Block)):
            AtomBlock = np.array([i for i in range(len(Block)) if Block[i] == b])
            CrdBlock = np.array(list(itertools.chain(*[range(3*i, 3*i+3) for i in AtomBlock])))
            com = np.sum(xyz1[AtomBlock]*np.outer(Mass[AtomBlock],np.ones(3)), axis=0) / np.sum(Mass[AtomBlock])
            frc = frc1[CrdBlock].reshape(-1,3)
            NetForce = np.sum(frc, axis=0)
            xyzb = xyz1[AtomBlock]
            Torque = np.zeros(3)
            for a in range(len(xyzb)):
                R = xyzb[a] - com
                F = frc[a]
                # I think the unit of torque is in nm x kJ / nm.
                Torque += np.cross(R, F) / 10
            NetForces += [i for i in NetForce]
            # Increment the torques only if we have more than one atom in our block.
            if len(xyzb) > 1:
                Torques += [i for i in Torque]
        netfrc_torque = np.array(NetForces + Torques)
        self.nnf = len(NetForces)/3
        self.ntq = len(Torques)/3
        return netfrc_torque

    def read_reference_data(self):

        """ Read the reference ab initio data from a file such as qdata.txt.

        @todo Add an option for picking any slice out of
        qdata.txt, helpful for cross-validation

        After reading in the information from qdata.txt, it is converted
        into the GROMACS energy units (kind of an arbitrary choice);
        forces (kind of a misnomer in qdata.txt) are multipled by -1
        to convert gradients to forces.

        We typically subtract out the mean energies of all energy arrays
        because energy/force matching does not account for zero-point
        energy differences between MM and QM (i.e. energy of electrons
        in core orbitals).

        A 'hybrid' ensemble is possible where we use 50% MM and 50% QM
        weights.  Please read more in LPW and Troy Van Voorhis, JCP
        Vol. 133, Pg. 231101 (2010), doi:10.1063/1.3519043.  In the
        updated version of the code (July 13 2016), this feature is
        currently not implemented due to disuse, but it is easy to
        re-implement if desired.

        Finally, note that using non-Boltzmann weights degrades the
        statistical information content of the snapshots.  This
        problem will generally become worse if the ensemble to which
        we're reweighting is dramatically different from the one we're
        sampling from.  We end up with a set of Boltzmann weights like
        [1e-9, 1e-9, 1.0, 1e-9, 1e-9 ... ] and this is essentially just
        one snapshot.

        Here, we have a measure for the information content of our snapshots,
        which comes easily from the definition of information entropy:

        S = -1*Sum_i(P_i*log(P_i))
        InfoContent = exp(-S)

        With uniform weights, InfoContent is equal to the number of snapshots;
        with horrible weights, InfoContent is closer to one.

        """
        # Parse the qdata.txt file
        for line in open(os.path.join(self.root,self.qfnm)):
            sline = line.split()
            if len(sline) == 0: continue
            elif sline[0] == 'ENERGY':
                self.eqm.append(float(sline[1]))
            elif sline[0] == 'FORCES':
                self.fqm.append([float(i) for i in sline[1:]])
            elif sline[0] == 'ESPXYZ':
                self.espxyz.append([float(i) for i in sline[1:]])
            elif sline[0] == 'ESPVAL':
                self.espval.append([float(i) for i in sline[1:]])

        # Ensure that all lists are of length self.ns
        self.eqm = self.eqm[:self.ns]
        self.fqm = self.fqm[:self.ns]
        self.espxyz = self.espxyz[:self.ns]
        self.espval = self.espval[:self.ns]

        # Turn everything into arrays, convert to kJ/mol, and subtract the mean energy from the energy arrays
        self.eqm = np.array(self.eqm)
        self.eqm *= eqcgmx
        if self.asym:
            self.eqm  -= np.min(self.eqm)
            self.smin  = np.argmin(self.eqm)
            logger.info("Referencing all energies to the snapshot %i (minimum energy structure in QM)\n" % self.smin)
        elif self.absolute:
            logger.info("Fitting absolute energies.  Make sure you know what you are doing!\n")
        else:
            self.eqm -= np.mean(self.eqm)

        if len(self.fqm) > 0:
            self.fqm = np.array(self.fqm)
            self.fqm *= fqcgmx
            self.qmatoms = range(self.fqm.shape[1]/3)
        else:
            logger.info("QM forces are not present, only fitting energies.\n")
            self.force = 0
            self.w_force = 0

        # Here we may choose a subset of atoms to do the force matching.
        if self.force:
            # Build a list corresponding to the atom indices where we are fitting the forces.
            if isint(self.fitatoms_in):
                if int(self.fitatoms_in) == 0:
                    self.fitatoms = self.qmatoms
                else:
                    warn_press_key("Provided an integer for fitatoms; will assume this means the first %i atoms" % int(self.fitatoms_in))
                    self.fitatoms = range(int(self.fitatoms_in))
            else:
                # If provided a "comma and dash" list, then expand the list.
                self.fitatoms = uncommadash(self.fitatoms_in)

            if len(self.fitatoms) > len(self.qmatoms):
                warn_press_key("There are more fitting atoms than the total number of atoms in the QM calculation (something is probably wrong)")
            else:
                if self.w_force > 0:
                    if len(self.fitatoms) == len(self.qmatoms):
                        logger.info("Fitting the forces on all atoms\n")
                    else:
                        logger.info("Fitting the forces on atoms %s\n" % commadash(self.fitatoms))
                        logger.info("Pruning the quantum force matrix...\n")
                selct = list(itertools.chain(*[[3*i+j for j in range(3)] for i in self.fitatoms]))
                self.fqm  = self.fqm[:, selct]
        else:
            self.fitatoms = []

        self.nesp = len(self.espval[0]) if len(self.espval) > 0 else 0

        if self.attenuate:
            # Attenuate energies by an amount proportional to their
            # value above the minimum.
            eqm1 = self.eqm - np.min(self.eqm)
            denom = self.energy_denom * 4.184 # kcal/mol to kJ/mol
            upper = self.energy_upper * 4.184 # kcal/mol to kJ/mol
            self.boltz_wts = np.ones(self.ns)
            for i in range(self.ns):
                if eqm1[i] > upper:
                    self.boltz_wts[i] = 0.0
                elif eqm1[i] < denom:
                    self.boltz_wts[i] = 1.0 / denom
                else:
                    self.boltz_wts[i] = 1.0 / np.sqrt(denom**2 + (eqm1[i]-denom)**2)
        else:
            self.boltz_wts = np.ones(self.ns)

        # At this point, self.fqm is a (number of snapshots) x (3 x number of atoms) array.
        # Now we can transform it into a (number of snapshots) x (3 x number of residues + 3 x number of residues) array.
        if self.use_nft:
            self.nftqm = []
            for i in range(len(self.fqm)):
                self.nftqm.append(self.compute_netforce_torque(self.mol.xyzs[i], self.fqm[i]))
            self.nftqm = np.array(self.nftqm)
            self.fref = np.hstack((self.fqm, self.nftqm))
        else:
            self.fref = self.fqm
            self.nnf = 0
            self.ntq = 0

        # Normalize Boltzmann weights.
        self.boltz_wts /= sum(self.boltz_wts)

    def indicate(self):
        Headings = ["Observable", "Difference\n(Calc-Ref)", "Denominator\n RMS (Ref)", " Percent \nDifference", "Term", "x Wt =", "Contrib."]
        Data = OrderedDict([])
        if self.energy:
            Data['Energy (kJ/mol)'] = ["%8.4f" % self.e_err,
                                       "%8.4f" % self.e_ref,
                                       "%.4f%%" % (self.e_err_pct*100),
                                       "%8.4f" % self.e_trm,
                                       "%.3f" % self.w_energy,
                                       "%8.4f" % self.e_ctr]
        if self.force:
            Data['Gradient (kJ/mol/A)'] = ["%8.4f" % (self.f_err/10),
                                           "%8.4f" % (self.f_ref/10),
                                           "%.4f%%" % (self.f_err_pct*100),
                                           "%8.4f" % self.f_trm,
                                           "%.3f" % self.w_force,
                                           "%8.4f" % self.f_ctr]
            if self.use_nft:
                Data['Net Force (kJ/mol/A)'] = ["%8.4f" % (self.nf_err/10),
                                                "%8.4f" % (self.nf_ref/10),
                                                "%.4f%%" % (self.nf_err_pct*100),
                                                "%8.4f" % self.nf_trm,
                                                "%.3f" % self.w_netforce,
                                                "%8.4f" % self.nf_ctr]
                Data['Torque (kJ/mol/rad)'] = ["%8.4f" % self.tq_err,
                                               "%8.4f" % self.tq_ref,
                                               "%.4f%%" % (self.tq_err_pct*100),
                                               "%8.4f" % self.tq_trm,
                                               "%.3f" % self.w_torque,
                                               "%8.4f" % self.tq_ctr]
        if self.resp:
            Data['Potential (a.u.'] = ["%8.4f" % (self.esp_err/10),
                                       "%8.4f" % (self.esp_ref/10),
                                       "%.4f%%" % (self.esp_err_pct*100),
                                       "%8.4f" % self.esp_trm,
                                       "%.3f" % self.w_resp,
                                       "%8.4f" % self.esp_ctr]
        self.printcool_table(data=Data, headings=Headings, color=0)
        if self.force:
            logger.info("Maximum force difference on atom %i (%s), frame %i, %8.4f kJ/mol/A\n" % (self.maxfatom, self.mol.elem[self.fitatoms[self.maxfatom]], self.maxfshot, self.maxdf/10))

    def energy_all(self):
        if hasattr(self, 'engine'):
            return self.engine.energy().reshape(-1,1)
        else:
            logger.error("Target must contain an engine object\n")
            raise NotImplementedError

    def energy_force_all(self):
        if hasattr(self, 'engine'):
            return self.engine.energy_force()
        else:
            logger.error("Target must contain an engine object\n")
            raise NotImplementedError

    def energy_force_transform(self):
        if self.force:
            M = self.energy_force_all()
            selct = [0] + list(itertools.chain(*[[1+3*i+j for j in range(3)] for i in self.fitatoms]))
            M = M[:, selct]
            if self.use_nft:
                Nfts = []
                for i in range(len(M)):
                    Fm  = M[i][1:]
                    Nft = self.compute_netforce_torque(self.mol.xyzs[i], Fm)
                    Nfts.append(Nft)
                Nfts = np.array(Nfts)
                return np.hstack((M, Nfts))
            else:
                return M
        else:
            return self.energy_all()

    def energy_one(self, i):
        if hasattr(self, 'engine'):
            return self.engine.energy_one(i)
        else:
            logger.error("Target must contain an engine object\n")
            raise NotImplementedError

    def energy_force_one(self, i):
        if hasattr(self, 'engine'):
            return self.engine.energy_force_one(i)
        else:
            logger.error("Target must contain an engine object\n")
            raise NotImplementedError

    def energy_force_transform_one(self,i):
        if self.force:
            M = self.energy_force_one(i)
            selct = [0] + list(itertools.chain(*[[1+3*i+j for j in range(3)] for i in self.fitatoms]))
            M = M[:, selct]
            if self.use_nft:
                Fm  = M[1:]
                Nft = self.compute_netforce_torque(self.mol.xyzs[i], Fm)
                return np.hstack((M, Nft))
            else:
                return M
        else:
            return self.energy_one()

    def get_energy_force(self, mvals, AGrad=False, AHess=False):
        """
        LPW 7-13-2016

        This code computes the least squares objective function for the energy and force.
        The most recent revision simplified the code to make it easier to maintain,
        and to remove the covariance matrix and dual-weight features.

        The equations have also been simplified.  Previously I normalizing each force
        component (or triples of components belonging to an atom) separately.
        I was also computing the objective function separately from the "indicators",
        which led to confusion regarding why they resulted in different values.
        The code was structured around computing the objective function by multiplying
        an Applequist polytensor containing both energy and force with an inverse
        covariance matrix, but it became apparent over time and experience that the
        more complicated approach was not worth it, given the opacity that it introduced
        into how things were computed.

        In the new code, the objective function is computed in a simple way.
        For the energies we compute a weighted sum of squared differences
        between E_MM and E_QM, minus (optionally) the mean energy gap, for the numerator.
        The weighted variance of the QM energies <E_QM^2>-<E_QM>^2 is the denominator.
        The user-supplied w_energy option is a prefactor that multiplies this term.
        If w_normalize is set to True (no longer the default), the prefactor is
        further divided by the sum of all of the weights.
        The indicators are set to the square roots of the numerator and denominator above.

        For the forces we compute the same weighted sum, where each term in the sum
        is the norm-squared of F_MM - F_QM, with no option to subtract the mean.
        The denominator is computed in an analogous way using the norm-squared F_QM,
        and the prefactor is w_force. The same approach is applied if the user asks
        for net forces and/or torques. The indicators are computed from the square
        roots of the numerator and denominator, divided by the number of
        atoms (molecules) for forces (net forces / torques).

        In equation form, the objective function is given by:

        \[ = {W_E}\left[ {\frac{{\left( {\sum\limits_{i \in {N_s}}
        {{w_i}{{\left( {E_i^{MM} - E_i^{QM}} \right)}^2}} } \right) -
        {{\left( {{{\bar E}^{MM}} - {{\bar E}^{QM}}} \right)}^2}}}
        {{\sum\limits_{i \in {N_s}} {{w_i}{{\left(
        {E_i^{QM} - {{\bar E}^{QM}}} \right)}^2}} }}} \right] +
        {W_F}\left[ {\frac{{\sum\limits_{i \in {N_s}} {{w_i}\sum\limits_{a \in {N_a}}
        {{{\left| {{\bf{F}}_{i,a}^{MM} - {\bf{F}}_{i,a}^{QM}} \right|}^2}} } }}
        {{\sum\limits_{i \in {N_s}} {{w_i}\sum\limits_{a \in {N_a}}
        {{{\left| {{\bf{F}}_{i,a}^{QM}} \right|}^2}} } }}} \right]\]

        In the previous code (ForTune, 2011 and previous)
        this subroutine used analytic first derivatives of the
        energy and force to build the derivatives of the objective function.
        Here I will take a simplified approach, because building the analytic
        derivatives require substantial modifications of the engine code,
        which is unsustainable. We use a finite different calculation
        of the first derivatives of the energies and forces to get the exact
        first derivative and approximate second derivative of the objective function..

        @param[in] mvals Mathematical parameter values
        @param[in] AGrad Switch to turn on analytic gradient
        @param[in] AHess Switch to turn on analytic Hessian
        @return Answer Contribution to the objective function
        """
        Answer = {}
        # Create the new force field!!
        pvals = self.FF.make(mvals)

        # Number of atoms containing forces being fitted
        nat  = len(self.fitatoms)
        # Number of net forces on molecules
        nnf  = self.nnf
        # Number of torques on molecules
        ntq  = self.ntq
        # Basically the size of the matrix
        NC   = 3*nat
        NCP1 = 3*nat+1
        NParts = 1
        if self.force:
            NParts += 1
        if self.use_nft:
            NParts += 2
            NCP1 += 3*(nnf + ntq)
        NP   = self.FF.np
        NS   = self.ns
        #==============================================================#
        #            STEP 1: Form all of the arrays.                   #
        #==============================================================#
        if (self.w_energy == 0.0 and self.w_force == 0.0 and self.w_netforce == 0.0 and self.w_torque == 0.0):
            AGrad = False
            AHess = False
        # Sum of all the weights
        Z       = 0.0
        # All vectors with NCP1 elements are ordered as
        # [E F_1x F_1y F_1z F_2x ... NF_1x NF_1y ... TQ_1x TQ_1y ... ]
        # Vector of QM-quantities
        Q = np.zeros(NCP1)
        # Mean quantities over the trajectory
        M0    = np.zeros(NCP1)
        Q0    = np.zeros(NCP1)
        X0    = np.zeros(NCP1)
        # The mean squared QM-quantities
        QQ0    = np.zeros(NCP1)
        # Derivatives of the MM-quantity
        M_p     = np.zeros((NP,NCP1))
        M_pp    = np.zeros((NP,NCP1))
        # Means of gradients
        M0_p  = np.zeros((NP,NCP1))
        M0_pp = np.zeros((NP,NCP1))
        # Vector of objective function terms
        SPX = np.zeros(NCP1)
        if AGrad:
            SPX_p = np.zeros((NP,NCP1))
            # Derivatives of "parts" of objective functions - i.e.
            # the sum is taken over the components of force, net force, torque
            # but the components haven't been weighted and summed.
            X2_Parts_p = np.zeros((NP,NParts))
        if AHess:
            SPX_pq = np.zeros((NP,NP,NCP1))
            X2_Parts_pq = np.zeros((NP,NP,NParts))
        # Storage of the MM-quantities and derivatives for all snapshots.
        # This saves time because we don't need to execute the external program
        # once per snapshot, but requires memory.
        M_all = np.zeros((NS,NCP1))
        if AGrad and self.all_at_once:
            dM_all = np.zeros((NS,NP,NCP1))
            ddM_all = np.zeros((NS,NP,NCP1))
        #==============================================================#
        #             STEP 2: Loop through the snapshots.              #
        #==============================================================#
        if self.all_at_once:
            logger.debug("\rExecuting\r")
            M_all = self.energy_force_transform()
            if self.asym:
                M_all[:, 0] -= M_all[self.smin, 0]
            if AGrad or AHess:
                def callM(mvals_):
                    logger.debug("\r")
                    pvals = self.FF.make(mvals_)
                    return self.energy_force_transform()
                for p in self.pgrad:
                    dM_all[:,p,:], ddM_all[:,p,:] = f12d3p(fdwrap(callM, mvals, p), h = self.h, f0 = M_all)
                    if self.asym:
                        dM_all[:, p, 0] -= dM_all[self.smin, p, 0]
                        ddM_all[:, p, 0] -= ddM_all[self.smin, p, 0]
        if self.force and not in_fd():
            self.maxfatom = -1
            self.maxfshot = -1
            self.maxdf = 0.0
        for i in range(NS):
            if i % 100 == 0:
                logger.debug("\rIncrementing quantities for snapshot %i\r" % i)
            # Build Boltzmann weights and increment partition function.
            P   = self.boltz_wts[i]
            Z  += P
            # Load reference (QM) data
            Q[0] = self.eqm[i]
            if self.force:
                Q[1:] = self.fref[i,:].copy()
            QQ     = Q*Q
            # Call the simulation software to get the MM quantities
            # (or load from M_all array)
            if self.all_at_once:
                M = M_all[i]
            else:
                if i % 100 == 0:
                    logger.debug("Shot %i\r" % i)
                M = self.energy_force_transform_one(i)
                M_all[i,:] = M.copy()
            # MM - QM difference
            X     = M-Q
            boost   = 1.0
            # For asymmetric fit, MM energies lower than QM are given a boost factor
            if self.asym and X[0] < 0.0:
                boost = self.energy_asymmetry
            # Save information about forces
            if self.force:
                # Norm-squared of force differences for each atom
                dfrc2 = norm2(M-Q, 1, nat)
                if not in_fd() and np.max(dfrc2) > self.maxdf:
                    self.maxdf = np.sqrt(np.max(dfrc2))
                    self.maxfatom = np.argmax(dfrc2)
                    self.maxfshot = i
            # Increment the average quantities
            # The [0] indicates that we are fitting the RMS force and not the RMSD
            # (without the covariance, subtracting a mean force doesn't make sense.)
            # The rest of the array is empty.
            M0[0] += P*M[0]
            Q0[0] += P*Q[0]
            X0[0] += P*X[0]
            # We store all elements of the mean-squared QM quantities.
            QQ0 += P*QQ
            # Increment the objective function.
            Xi     = X**2
            Xi[0] *= boost
            # SPX contains the sum over snapshots
            SPX += P * Xi
            #==============================================================#
            #      STEP 2a: Increment gradients and mean quantities.       #
            #==============================================================#
            for p in self.pgrad:
                if not AGrad: continue
                if self.all_at_once:
                    M_p[p] = dM_all[i, p]
                    M_pp[p] = ddM_all[i, p]
                else:
                    def callM(mvals_):
                        if i % 100 == 0:
                            logger.debug("\r")
                        pvals = self.FF.make(mvals_)
                        return self.energy_force_transform_one(i)
                    M_p[p],M_pp[p] = f12d3p(fdwrap(callM, mvals, p), h = self.h, f0 = M)
                if all(M_p[p] == 0): continue
                M0_p[p][0]  += P * M_p[p][0]
                Xi_p        = 2 * X * M_p[p]
                Xi_p[0]    *= boost
                SPX_p[p] += P * Xi_p
                if not AHess: continue
                if self.all_at_once:
                    M_pp[p] = ddM_all[i, p]
                # This formula is more correct, but perhapsively convergence is slower.
                #Xi_pq       = 2 * (M_p[p] * M_p[p] + X * M_pp[p])
                # Gauss-Newton formula for approximate Hessian
                Xi_pq       = 2 * (M_p[p] * M_p[p])
                Xi_pq[0]   *= boost
                SPX_pq[p,p] += P * Xi_pq
                for q in range(p):
                    if all(M_p[q] == 0): continue
                    if q not in self.pgrad: continue
                    Xi_pq          = 2 * M_p[p] * M_p[q]
                    Xi_pq[0]      *= boost
                    SPX_pq[p,q] += P * Xi_pq

        #==============================================================#
        #         STEP 2b: Write energies and forces to disk.          #
        #==============================================================#
        M_all_print = M_all.copy()
        if self.savg:
            M_all_print[:,0] -= np.average(M_all_print[:,0], weights=self.boltz_wts)
        if self.force:
            Q_all_print = np.hstack((col(self.eqm),self.fref))
        else:
            Q_all_print = col(self.eqm)
        if self.savg:
            QEtmp = np.array(Q_all_print[:,0]).flatten()
            Q_all_print[:,0] -= np.average(QEtmp, weights=self.boltz_wts)
        if self.attenuate:
            QEtmp = np.array(Q_all_print[:,0]).flatten()
            Q_all_print[:,0] -= np.min(QEtmp)
            MEtmp = np.array(M_all_print[:,0]).flatten()
            M_all_print[:,0] -= np.min(MEtmp)
        if self.writelevel > 1:
            np.savetxt('M.txt',M_all_print)
            np.savetxt('Q.txt',Q_all_print)
        if self.writelevel > 0:
            EnergyComparison = np.hstack((col(Q_all_print[:,0]),
                                          col(M_all_print[:,0]),
                                          col(M_all_print[:,0])-col(Q_all_print[:,0]),
                                          col(self.boltz_wts)))
            np.savetxt("EnergyCompare.txt", EnergyComparison, header="%11s  %12s  %12s  %12s" % ("QMEnergy", "MMEnergy", "Delta(MM-QM)", "Weight"), fmt="% 12.6e")
            plot_mm_vs_qm(M_all_print[:,0], Q_all_print[:,0], title='Abinitio '+self.name)
        if self.force and self.writelevel > 1:
            # Write .xyz files which can be viewed in vmd.
            QMTraj = self.mol[:].atom_select(self.fitatoms)
            Mforce_obj = QMTraj[:]
            Qforce_obj = QMTraj[:]
            Mforce_print = np.array(M_all_print[:,1:3*nat+1])
            Qforce_print = np.array(Q_all_print[:,1:3*nat+1])
            MaxComp = np.max(np.abs(np.vstack((Mforce_print,Qforce_print)).flatten()))
            Mforce_print /= MaxComp
            Qforce_print /= MaxComp
            for i in range(NS):
                Mforce_obj.xyzs[i] = Mforce_print[i, :].reshape(-1,3)
                Qforce_obj.xyzs[i] = Qforce_print[i, :].reshape(-1,3)
            # if nat < len(self.qmatoms):
            #     Fpad = np.zeros((len(self.qmatoms) - nat, 3))
            #     Mforce_obj.xyzs[i] = np.vstack((Mforce_obj.xyzs[i], Fpad))
            #     Qforce_obj.xyzs[i] = np.vstack((Qforce_obj.xyzs[i], Fpad))
            if Mforce_obj.na != Mforce_obj.xyzs[0].shape[0]:
                print Mforce_obj.na
                print Mforce_obj.xyzs[0].shape[0]
                warn_once('\x1b[91mThe printing of forces is not set up correctly.  Not printing forces.  Please report this issue.\x1b[0m')
            else:
                if self.writelevel > 1:
                    QMTraj.write('coords.xyz')
                    Mforce_obj.elem = ['H' for i in range(Mforce_obj.na)]
                    Mforce_obj.write('MMforce.xyz')
                    Qforce_obj.elem = ['H' for i in range(Qforce_obj.na)]
                    Qforce_obj.write('QMforce.xyz')

        #==============================================================#
        #            STEP 3: Build the objective function.             #
        #==============================================================#

        logger.debug("Done with snapshots, building objective function now\r")
        W_Components = np.zeros(NParts)
        W_Components[0] = self.w_energy
        if self.force:
            W_Components[1] = self.w_force
            if self.use_nft:
                W_Components[2] = self.w_netforce
                W_Components[3] = self.w_torque
        if np.sum(W_Components) > 0 and self.w_normalize:
            W_Components /= np.sum(W_Components)

        def compute_objective(SPX_like,divide=1,L=None,R=None,L2=None,R2=None):
            a = 0
            n = 1
            X2E = compute_objective_part(SPX_like,QQ0,Q0,Z,a,n,energy=True,subtract_mean=self.savg,
                                         divide=divide,L=L,R=R,L2=L2,R2=R2)
            objs = [X2E]
            if self.force:
                a = 1
                n = 3*nat
                X2F = compute_objective_part(SPX_like,QQ0,Q0,Z,a,n,divide=divide)
                objs.append(X2F)
                if self.use_nft:
                    a += n
                    n = 3*nnf
                    X2N = compute_objective_part(SPX_like,QQ0,Q0,Z,a,n,divide=divide)
                    objs.append(X2N)
                    a += n
                    n = 3*ntq
                    X2T = compute_objective_part(SPX_like,QQ0,Q0,Z,a,n,divide=divide)
                    objs.append(X2T)
            return np.array(objs)

        # The objective function components (i.e. energy, force, net force, torque)
        X2_Components = compute_objective(SPX,L=X0,R=X0)
        # The squared residuals before they are normalized
        X2_Physical = compute_objective(SPX,divide=0,L=X0,R=X0)
        # The normalization factors
        X2_Normalize = compute_objective(SPX,divide=2,L=X0,R=X0)
        # The derivatives of the objective function components
        for p in self.pgrad:
            if not AGrad: continue
            X2_Parts_p[p,:] = compute_objective(SPX_p[p],L=2*X0,R=M0_p[p])
            if not AHess: continue
            X2_Parts_pq[p,p,:] = compute_objective(SPX_pq[p,p],L=2*M0_p[p],R=M0_p[p],L2=2*X0,R2=M0_pp[p])
            for q in range(p):
                if q not in self.pgrad: continue
                X2_Parts_pq[p,q,:] = compute_objective(SPX_pq[p,q],L=2*M0_p[p],R=M0_p[q])
                # Get the other half of the Hessian matrix.
                X2_Parts_pq[q,p,:] = X2_Parts_pq[p,q,:]
        # The objective function as a weighted sum of the components
        X2   = np.dot(X2_Components, W_Components)
        # Derivatives of the objective function
        G = np.zeros(NP)
        H = np.zeros((NP,NP))
        for p in self.pgrad:
            if not AGrad: continue
            G[p] = np.dot(X2_Parts_p[p], W_Components)
            if not AHess: continue
            for q in self.pgrad:
                H[p,q] = np.dot(X2_Parts_pq[p,q], W_Components)

        #==============================================================#
        #                STEP 3a: Build the indicators.                #
        #==============================================================#
        # Save values to qualitative indicator if not inside finite difference code.
        if not in_fd():
            # Contribution from energy and force parts.
            tw = self.w_energy + self.w_force + self.w_netforce + self.w_torque + self.w_resp
            self.e_trm = X2_Components[0]
            self.e_ctr = X2_Components[0]*W_Components[0]
            if self.w_normalize: self.e_ctr /= tw
            self.e_ref = np.sqrt(X2_Normalize[0])
            self.e_err = np.sqrt(X2_Physical[0])
            self.e_err_pct = self.e_err/self.e_ref
            if self.force:
                self.f_trm = X2_Components[1]
                self.f_ctr = X2_Components[1]*W_Components[1]
                if self.w_normalize: self.f_ctr /= tw
                self.f_ref = np.sqrt(X2_Normalize[1]/nat)
                self.f_err = np.sqrt(X2_Physical[1]/nat)
                self.f_err_pct = self.f_err/self.f_ref
            if self.use_nft:
                self.nf_trm = X2_Components[2]
                self.nf_ctr = X2_Components[2]*W_Components[2]
                self.nf_ref = np.sqrt(X2_Normalize[2]/nnf)
                self.nf_err = np.sqrt(X2_Physical[2]/nnf)
                self.nf_err_pct = self.nf_err/self.nf_ref
                self.tq_trm = X2_Components[3]
                self.tq_ctr = X2_Components[3]*W_Components[3]
                self.tq_ref = np.sqrt(X2_Normalize[3]/ntq)
                self.tq_err = np.sqrt(X2_Physical[3]/ntq)
                self.tq_err_pct = self.tq_err/self.tq_ref
                if self.w_normalize:
                    self.nf_ctr /= tw
                    self.tq_ctr /= tw

            pvals = self.FF.make(mvals) # Write a force field that isn't perturbed by finite differences.
        Answer = {'X':X2, 'G':G, 'H':H}
        return Answer

    def get_resp(self, mvals, AGrad=False, AHess=False):
        """ Electrostatic potential fitting.  Implements the RESP objective function.  (In Python so obviously not optimized.) """
        if (self.w_resp == 0.0):
            AGrad = False
            AHess = False
        Answer = {}
        pvals = self.FF.make(mvals)

        # Build the distance matrix for ESP fitting.
        self.invdists = self.build_invdist(mvals)

        NS = self.ns
        NP = self.FF.np
        Z = 0
        Y = 0
        def new_charges(mvals_):
            """ Return the charges acting on the system. """
            logger.debug("\r")
            pvals = self.FF.make(mvals_)
            return self.engine.get_charges()

            # Need to update the positions of atoms, if there are virtual sites.
            # qvals = [pvals[i] for i in self.FF.qmap]
            # # All of a sudden I need the number of virtual sites.
            # qatoms = np.zeros(self.nparticles)
            # for i, jj in enumerate(self.FF.qid):
            #     for j in jj:
            #         qatoms[j] = qvals[i]
            # return qatoms

        # Obtain a derivative matrix the stupid way
        charge0 = new_charges(mvals)
        if AGrad:
            # dqPdqM = []
            # for i in range(NP):
            #     print "Now working on parameter number", i
            #     dqPdqM.append(f12d3p(fdwrap(new_charges,mvals,i), h = self.h)[0])
            # dqPdqM = mat(dqPdqM).T
            dqPdqM = np.matrix([(f12d3p(fdwrap(new_charges,mvals,i), h = self.h, f0 = charge0)[0] if i in self.pgrad else np.zeros_like(charge0)) for i in range(NP)]).T
        xyzs = np.array(self.mol.xyzs)
        espqvals = np.array(self.espval)
        espxyz   = np.array(self.espxyz)

        ddVdqPdVS = {}
        # Second derivative of the inverse distance matrix with respect to the virtual site position
        dddVdqPdVS2 = {}
        if AGrad:
            for p in self.pgrad:
                if 'VSITE' in self.FF.plist[p]:
                    ddVdqPdVS[p], dddVdqPdVS2[p] = f12d3p(fdwrap(self.build_invdist,mvals,p), h = self.h, f0 = self.invdists)
        X = 0
        Q = 0
        D = 0
        G = np.zeros(NP)
        H = np.zeros((NP, NP))
        for i in range(self.ns):
            P   = self.boltz_wts[i]
            Z  += P
            dVdqP   = np.matrix(self.invdists[i])
            espqval = espqvals[i]
            espmval = dVdqP * col(new_charges(mvals))
            desp    = flat(espmval) - espqval
            X      += P * np.dot(desp, desp) / self.nesp
            Q      += P * np.dot(espqval, espqval) / self.nesp
            D      += P * (np.dot(espqval, espqval) / self.nesp - (np.sum(espqval) / self.nesp)**2)
            if AGrad:
                dVdqM   = (dVdqP * dqPdqM).T
                for p, vsd in ddVdqPdVS.items():
                    dVdqM[p,:] += flat(vsd[i] * col(new_charges(mvals)))
                G      += flat(P * 2 * dVdqM * col(desp)) / self.nesp
                if AHess:
                    d2VdqM2 = np.zeros(dVdqM.shape)
                    for p, vsd in dddVdqPdVS2.items():
                        d2VdqM2[p,:] += flat(vsd[i] * col(new_charges(mvals)))
                    H      += np.array(P * 2 * (dVdqM * dVdqM.T + d2VdqM2 * col(desp))) / self.nesp
        # Redundant but we keep it anyway
        D /= Z
        X /= Z
        X /= D
        G /= Z
        G /= D
        H /= Z
        H /= D
        Q /= Z
        Q /= D
        if not in_fd():
            self.esp_err = np.sqrt(X)
            self.esp_ref = np.sqrt(Q)
            self.esp_err_pct = self.esp_err / self.esp_ref

        # Following is the restraint part
        # RESP hyperbola "strength" parameter; 0.0005 is weak, 0.001 is strong
        # RESP hyperbola "tightness" parameter; don't need to change this
        a = self.resp_a
        b = self.resp_b
        q = new_charges(mvals)
        R   = a*np.sum((q**2 + b**2)**0.5 - b)
        dR  = a*q*(q**2 + b**2)**-0.5
        ddR = a*b**2*(q**2 + b**2)**-1.5
        self.respterm = R
        X += R
        if AGrad:
            G += flat(dqPdqM.T * col(dR))
            if AHess:
                H += np.diag(flat(dqPdqM.T * col(ddR)))

        if not in_fd():
<<<<<<< HEAD
            self.esp_ctr = X

=======
            self.esp_trm = X
            self.esp_ctr = X*self.w_resp
            if self.w_normalize:
                tw = self.w_energy + self.w_force + self.w_netforce + self.w_torque + self.w_resp
                self.esp_ctr /= tw
            
>>>>>>> 4bbd4bd3
        Answer = {'X':X,'G':G,'H':H}
        return Answer

    def get(self, mvals, AGrad=False, AHess=False):
        Answer = {'X':0.0, 'G':np.zeros(self.FF.np), 'H':np.zeros((self.FF.np, self.FF.np))}
        tw = self.w_energy + self.w_force + self.w_netforce + self.w_torque + self.w_resp
        if self.w_normalize:
            w_ef /= tw
            w_resp = self.w_resp / tw
        else:
            w_ef = 1.0
            w_resp = self.w_resp
        if self.energy or self.force:
            Answer_EF = self.get_energy_force(mvals, AGrad, AHess)
            for i in Answer_EF:
                Answer[i] += w_ef * Answer_EF[i]
        if self.resp:
            Answer_ESP = self.get_resp(mvals, AGrad, AHess)
            for i in Answer_ESP:
                Answer[i] += w_resp * Answer_ESP[i]
        if not any([self.energy, self.force, self.resp]):
            logger.error("Ab initio fitting must have at least one of: Energy, Force, ESP\n")
            raise RuntimeError
        if not in_fd():
            self.objective = Answer['X']
        return Answer

def compute_objective_part(SPX,QQ0,Q0,Z,a,n,energy=False,subtract_mean=False,divide=1,L=None,R=None,L2=None,R2=None):
    # Divide by Z to normalize
    XiZ       = SPX[a:a+n]/Z
    QQ0iZ      = QQ0[a:a+n]/Z
    Q0iZ      = Q0[a:a+n]/Z
    # Subtract out the product of L and R if provided.
    if subtract_mean:
        if L is not None and R is not None:
            LiZ       = L[a:a+n]/Z
            RiZ       = R[a:a+n]/Z
            XiZ -= LiZ*RiZ
        elif L2 is not None and R2 is not None:
            L2iZ       = L2[a:a+n]/Z
            R2iZ       = R2[a:a+n]/Z
            XiZ -= L2iZ*R2iZ
        else:
            raise RuntimeError("subtract_mean is set to True, must provide L/R or L2/R2")
    if energy:
        QQ0iZ -= Q0iZ*Q0iZ

    # Return the answer.
    if divide == 1:
        X2      = np.sum(XiZ)/np.sum(QQ0iZ)
    elif divide == 0:
        X2      = np.sum(XiZ)
    elif divide == 2:
        X2      = np.sum(QQ0iZ)
    else:
        raise RuntimeError('Please pass either 0, 1, 2 to divide')
    return X2

def plot_mm_vs_qm(M, Q, title=''):
    import matplotlib.pyplot as plt
    qm_min_dx = np.argmin(Q)
    e_qm = Q - Q[qm_min_dx]
    e_mm = M - M[qm_min_dx]
    plt.plot(e_mm, e_qm, 'o')
    plt.xlabel('QM Energies (kJ/mol)')
    plt.ylabel('MM Energies (kJ/mol)')
    x1,x2,y1,y2 = plt.axis()
    if x2 < y2:
        x2 = y2
    else:
        y2 = x2
    plt.axis((0,x2,0,y2))
    plt.plot([0,x2],[0,y2], '--' )
    plt.title(title)
    plt.savefig('e_qm_vs_mm.pdf')
    plt.close()<|MERGE_RESOLUTION|>--- conflicted
+++ resolved
@@ -1041,17 +1041,11 @@
                 H += np.diag(flat(dqPdqM.T * col(ddR)))
 
         if not in_fd():
-<<<<<<< HEAD
-            self.esp_ctr = X
-
-=======
             self.esp_trm = X
             self.esp_ctr = X*self.w_resp
             if self.w_normalize:
                 tw = self.w_energy + self.w_force + self.w_netforce + self.w_torque + self.w_resp
                 self.esp_ctr /= tw
-            
->>>>>>> 4bbd4bd3
         Answer = {'X':X,'G':G,'H':H}
         return Answer
 
