""" @package forcebalance.openmmio OpenMM input/output.

@author Lee-Ping Wang
@date 04/2012
"""
from __future__ import division

from builtins import zip
from builtins import range
import os
from forcebalance import BaseReader
from forcebalance.abinitio import AbInitio
from forcebalance.binding import BindingEnergy
from forcebalance.liquid import Liquid
from forcebalance.interaction import Interaction
from forcebalance.moments import Moments
from forcebalance.hydration import Hydration
<<<<<<< HEAD
from forcebalance.opt_geo_target import OptGeoTarget
=======
from forcebalance.vibration import Vibration
>>>>>>> 8ca54679
import networkx as nx
import numpy as np
import sys
import pickle
import shutil
from copy import deepcopy
from forcebalance.engine import Engine
from forcebalance.molecule import *
from forcebalance.chemistry import *
from forcebalance.nifty import *
from forcebalance.nifty import _exec
from collections import OrderedDict
from forcebalance.output import getLogger
logger = getLogger(__name__)
try:
    from simtk.openmm.app import *
    from simtk.openmm import *
    from simtk.unit import *
    import simtk.openmm._openmm as _openmm
except:
    pass

def get_mask(grps):
    """ Given a list of booleans [1, 0, 1] return the bitmask that sets
    these force groups appropriately in Context.getState(). Any values
    not provided are defaulted to 1.  """
    mask = 0
    for i, j in enumerate(grps):
        # print i, j, 2**i
        mask += 2**i*j
    for k in range(i+1, 31):
        # print k, 1, 2**k
        mask += 2**k
    return mask

def energy_components(Sim, verbose=False):
    # Before using EnergyComponents, make sure each Force is set to a different group.
    EnergyTerms = OrderedDict()
    if type(Sim.integrator) in [LangevinIntegrator, VerletIntegrator]:
        for i in range(Sim.system.getNumForces()):
            EnergyTerms[Sim.system.getForce(i).__class__.__name__] = Sim.context.getState(getEnergy=True,groups=2**i).getPotentialEnergy() / kilojoules_per_mole
    return EnergyTerms

def get_multipoles(simulation,q=None,mass=None,positions=None,rmcom=True):
    """Return the current multipole moments in Debye and Buckingham units. """
    dx = 0.0
    dy = 0.0
    dz = 0.0
    qxx = 0.0
    qxy = 0.0
    qxz = 0.0
    qyy = 0.0
    qyz = 0.0
    qzz = 0.0
    enm_debye = 48.03204255928332 # Conversion factor from e*nm to Debye
    for i in simulation.system.getForces():
        if isinstance(i, AmoebaMultipoleForce):
            mm = i.getSystemMultipoleMoments(simulation.context)
            dx += mm[1]
            dy += mm[2]
            dz += mm[3]
            qxx += mm[4]
            qxy += mm[5]
            qxz += mm[6]
            qyy += mm[8]
            qyz += mm[9]
            qzz += mm[12]
        if isinstance(i, NonbondedForce):
            # Get array of charges.
            if q is None:
                q = np.array([i.getParticleParameters(j)[0]._value for j in range(i.getNumParticles())])
            # Get array of positions in nanometers.
            if positions is None:
                positions = simulation.context.getState(getPositions=True).getPositions()
            if mass is None:
                mass = np.array([simulation.context.getSystem().getParticleMass(k).value_in_unit(dalton) \
                                     for k in range(simulation.context.getSystem().getNumParticles())])
            x = np.array(positions.value_in_unit(nanometer))
            if rmcom:
                com = np.sum(x*mass.reshape(-1,1),axis=0) / np.sum(mass)
                x -= com
            xx, xy, xz, yy, yz, zz = (x[:,k]*x[:,l] for k, l in [(0,0),(0,1),(0,2),(1,1),(1,2),(2,2)])
            # Multiply charges by positions to get dipole moment.
            dip = enm_debye * np.sum(x*q.reshape(-1,1),axis=0)
            dx += dip[0]
            dy += dip[1]
            dz += dip[2]
            qxx += enm_debye * 15 * np.sum(q*xx)
            qxy += enm_debye * 15 * np.sum(q*xy)
            qxz += enm_debye * 15 * np.sum(q*xz)
            qyy += enm_debye * 15 * np.sum(q*yy)
            qyz += enm_debye * 15 * np.sum(q*yz)
            qzz += enm_debye * 15 * np.sum(q*zz)
            tr = qxx+qyy+qzz
            qxx -= tr/3
            qyy -= tr/3
            qzz -= tr/3
    # This ordering has to do with the way TINKER prints it out.
    return [dx,dy,dz,qxx,qxy,qyy,qxz,qyz,qzz]

def get_dipole(simulation,q=None,mass=None,positions=None):
    """Return the current dipole moment in Debye.
    Note that this quantity is meaningless if the system carries a net charge."""
    return get_multipoles(simulation, q=q, mass=mass, positions=positions, rmcom=False)[:3]

def PrepareVirtualSites(system):
    """ Prepare a list of function wrappers and vsite parameters from the system. """
    isvsites = []
    vsfuncs = []
    vsidxs = []
    vswts = []
    for i in range(system.getNumParticles()):
        if system.isVirtualSite(i):
            isvsites.append(1)
            vs = system.getVirtualSite(i)
            if isinstance(vs, TwoParticleAverageSite):
                vsidx = [_openmm.VirtualSite_getParticle(vs, 0), _openmm.VirtualSite_getParticle(vs, 1)]
                vswt = [_openmm.TwoParticleAverageSite_getWeight(vs, 0), _openmm.TwoParticleAverageSite_getWeight(vs, 1)]
                def vsfunc(pos, idx_, wt_):
                    return wt_[0]*pos[idx_[0]] + wt_[1]*pos[idx_[1]]
            elif isinstance(vs, ThreeParticleAverageSite):
                vsidx = [_openmm.VirtualSite_getParticle(vs, 0), _openmm.VirtualSite_getParticle(vs, 1), _openmm.VirtualSite_getParticle(vs, 2)]
                vswt = [_openmm.ThreeParticleAverageSite_getWeight(vs, 0), _openmm.ThreeParticleAverageSite_getWeight(vs, 1), _openmm.ThreeParticleAverageSite_getWeight(vs, 2)]
                def vsfunc(pos, idx_, wt_):
                    return wt_[0]*pos[idx_[0]] + wt_[1]*pos[idx_[1]] + wt_[2]*pos[idx_[2]]
            elif isinstance(vs, OutOfPlaneSite):
                vsidx = [_openmm.VirtualSite_getParticle(vs, 0), _openmm.VirtualSite_getParticle(vs, 1), _openmm.VirtualSite_getParticle(vs, 2)]
                vswt = [_openmm.OutOfPlaneSite_getWeight12(vs), _openmm.OutOfPlaneSite_getWeight13(vs), _openmm.OutOfPlaneSite_getWeightCross(vs)]
                def vsfunc(pos, idx_, wt_):
                    v1 = pos[idx_[1]] - pos[idx_[0]]
                    v2 = pos[idx_[2]] - pos[idx_[0]]
                    cross = np.array([v1[1]*v2[2]-v1[2]*v2[1], v1[2]*v2[0]-v1[0]*v2[2], v1[0]*v2[1]-v1[1]*v2[0]])
                    return pos[idx_[0]] + wt_[0]*v1 + wt_[1]*v2 + wt_[2]*cross
        else:
            isvsites.append(0)
            vsfunc = None
            vsidx = None
            vswt = None
        vsfuncs.append(deepcopy(vsfunc))
        vsidxs.append(deepcopy(vsidx))
        vswts.append(deepcopy(vswt))
    return (isvsites, vsfuncs, vsidxs, vswts)

def ResetVirtualSites_fast(positions, vsinfo):
    """Given a set of OpenMM-compatible positions and a System object,
    compute the correct virtual site positions according to the System."""
    isvsites, vsfuncs, vsidxs, vswts = vsinfo
    if any(isvsites):
        pos = np.array(positions.value_in_unit(nanometer))
        for i in range(len(positions)):
            if isvsites[i]:
                pos[i] = vsfuncs[i](pos, vsidxs[i], vswts[i])
        newpos = [Vec3(*i) for i in pos]*nanometer
        return newpos
    else:
        return positions

def ResetVirtualSites(positions, system):
    """Given a set of OpenMM-compatible positions and a System object,
    compute the correct virtual site positions according to the System."""
    if any([system.isVirtualSite(j) for j in range(system.getNumParticles())]):
        pos = np.array(positions.value_in_unit(nanometer))
        for i in range(system.getNumParticles()):
            if system.isVirtualSite(i):
                vs = system.getVirtualSite(i)
                # Faster code to work around Python API slowness.
                if isinstance(vs, TwoParticleAverageSite):
                    vspos = _openmm.TwoParticleAverageSite_getWeight(vs, 0)*pos[_openmm.VirtualSite_getParticle(vs, 0)] \
                        + _openmm.TwoParticleAverageSite_getWeight(vs, 1)*pos[_openmm.VirtualSite_getParticle(vs, 1)]
                elif isinstance(vs, ThreeParticleAverageSite):
                    vspos = _openmm.ThreeParticleAverageSite_getWeight(vs, 0)*pos[_openmm.VirtualSite_getParticle(vs, 0)] \
                        + _openmm.ThreeParticleAverageSite_getWeight(vs, 1)*pos[_openmm.VirtualSite_getParticle(vs, 1)] \
                        + _openmm.ThreeParticleAverageSite_getWeight(vs, 2)*pos[_openmm.VirtualSite_getParticle(vs, 2)]
                elif isinstance(vs, OutOfPlaneSite):
                    v1 = pos[_openmm.VirtualSite_getParticle(vs, 1)] - pos[_openmm.VirtualSite_getParticle(vs, 0)]
                    v2 = pos[_openmm.VirtualSite_getParticle(vs, 2)] - pos[_openmm.VirtualSite_getParticle(vs, 0)]
                    cross = Vec3(v1[1]*v2[2]-v1[2]*v2[1], v1[2]*v2[0]-v1[0]*v2[2], v1[0]*v2[1]-v1[1]*v2[0])
                    vspos = pos[_openmm.VirtualSite_getParticle(vs, 0)] + _openmm.OutOfPlaneSite_getWeight12(vs)*v1 \
                        + _openmm.OutOfPlaneSite_getWeight13(vs)*v2 + _openmm.OutOfPlaneSite_getWeightCross(vs)*cross
                pos[i] = vspos
        newpos = [Vec3(*i) for i in pos]*nanometer
        return newpos
    else: return positions

def GetVirtualSiteParameters(system):
    """Return an array of all virtual site parameters in the system.  Used for comparison purposes."""
    vsprm = []
    for i in range(system.getNumParticles()):
        if system.isVirtualSite(i):
            vs = system.getVirtualSite(i)
            vstype = vs.__class__.__name__
            if vstype == 'TwoParticleAverageSite':
                vsprm.append(_openmm.TwoParticleAverageSite_getWeight(vs, 0))
                vsprm.append(_openmm.TwoParticleAverageSite_getWeight(vs, 1))
            elif vstype == 'ThreeParticleAverageSite':
                vsprm.append(_openmm.ThreeParticleAverageSite_getWeight(vs, 0))
                vsprm.append(_openmm.ThreeParticleAverageSite_getWeight(vs, 1))
                vsprm.append(_openmm.ThreeParticleAverageSite_getWeight(vs, 2))
            elif vstype == 'OutOfPlaneSite':
                vsprm.append(_openmm.OutOfPlaneSite_getWeight12(vs))
                vsprm.append(_openmm.OutOfPlaneSite_getWeight13(vs))
                vsprm.append(_openmm.OutOfPlaneSite_getWeightCross(vs))
    return np.array(vsprm)

def CopyAmoebaBondParameters(src,dest):
    dest.setAmoebaGlobalBondCubic(src.getAmoebaGlobalBondCubic())
    dest.setAmoebaGlobalBondQuartic(src.getAmoebaGlobalBondQuartic())
    for i in range(src.getNumBonds()):
        dest.setBondParameters(i,*src.getBondParameters(i))

def CopyAmoebaOutOfPlaneBendParameters(src,dest):
    dest.setAmoebaGlobalOutOfPlaneBendCubic(src.getAmoebaGlobalOutOfPlaneBendCubic())
    dest.setAmoebaGlobalOutOfPlaneBendQuartic(src.getAmoebaGlobalOutOfPlaneBendQuartic())
    dest.setAmoebaGlobalOutOfPlaneBendPentic(src.getAmoebaGlobalOutOfPlaneBendPentic())
    dest.setAmoebaGlobalOutOfPlaneBendSextic(src.getAmoebaGlobalOutOfPlaneBendSextic())
    for i in range(src.getNumOutOfPlaneBends()):
        dest.setOutOfPlaneBendParameters(i,*src.getOutOfPlaneBendParameters(i))

def CopyAmoebaAngleParameters(src, dest):
    dest.setAmoebaGlobalAngleCubic(src.getAmoebaGlobalAngleCubic())
    dest.setAmoebaGlobalAngleQuartic(src.getAmoebaGlobalAngleQuartic())
    dest.setAmoebaGlobalAnglePentic(src.getAmoebaGlobalAnglePentic())
    dest.setAmoebaGlobalAngleSextic(src.getAmoebaGlobalAngleSextic())
    for i in range(src.getNumAngles()):
        dest.setAngleParameters(i,*src.getAngleParameters(i))
    return

def CopyAmoebaInPlaneAngleParameters(src, dest):
    dest.setAmoebaGlobalInPlaneAngleCubic(src.getAmoebaGlobalInPlaneAngleCubic())
    dest.setAmoebaGlobalInPlaneAngleQuartic(src.getAmoebaGlobalInPlaneAngleQuartic())
    dest.setAmoebaGlobalInPlaneAnglePentic(src.getAmoebaGlobalInPlaneAnglePentic())
    dest.setAmoebaGlobalInPlaneAngleSextic(src.getAmoebaGlobalInPlaneAngleSextic())
    for i in range(src.getNumAngles()):
        dest.setAngleParameters(i,*src.getAngleParameters(i))
    return

def CopyAmoebaVdwParameters(src, dest):
    for i in range(src.getNumParticles()):
        dest.setParticleParameters(i,*src.getParticleParameters(i))

def CopyAmoebaMultipoleParameters(src, dest):
    for i in range(src.getNumMultipoles()):
        dest.setMultipoleParameters(i,*src.getMultipoleParameters(i))

def CopyHarmonicBondParameters(src, dest):
    for i in range(src.getNumBonds()):
        dest.setBondParameters(i,*src.getBondParameters(i))

def CopyHarmonicAngleParameters(src, dest):
    for i in range(src.getNumAngles()):
        dest.setAngleParameters(i,*src.getAngleParameters(i))

def CopyPeriodicTorsionParameters(src, dest):
    for i in range(src.getNumTorsions()):
        dest.setTorsionParameters(i,*src.getTorsionParameters(i))

def CopyNonbondedParameters(src, dest):
    dest.setReactionFieldDielectric(src.getReactionFieldDielectric())
    for i in range(src.getNumParticles()):
        dest.setParticleParameters(i,*src.getParticleParameters(i))
    for i in range(src.getNumExceptions()):
        dest.setExceptionParameters(i,*src.getExceptionParameters(i))

def CopyGBSAOBCParameters(src, dest):
    dest.setSolventDielectric(src.getSolventDielectric())
    dest.setSoluteDielectric(src.getSoluteDielectric())
    for i in range(src.getNumParticles()):
        dest.setParticleParameters(i,*src.getParticleParameters(i))

def CopyCustomNonbondedParameters(src, dest):
    '''
    copy whatever updateParametersInContext can update:
        per-particle parameters
    '''
    for i in range(src.getNumParticles()):
        dest.setParticleParameters(i, list(src.getParticleParameters(i)))

def do_nothing(src, dest):
    return

def CopySystemParameters(src,dest):
    """Copy parameters from one system (i.e. that which is created by a new force field)
    sto another system (i.e. the one stored inside the Target object).
    DANGER: These need to be implemented manually!!!"""
    Copiers = {'AmoebaBondForce':CopyAmoebaBondParameters,
               'AmoebaOutOfPlaneBendForce':CopyAmoebaOutOfPlaneBendParameters,
               'AmoebaAngleForce':CopyAmoebaAngleParameters,
               'AmoebaInPlaneAngleForce':CopyAmoebaInPlaneAngleParameters,
               'AmoebaVdwForce':CopyAmoebaVdwParameters,
               'AmoebaMultipoleForce':CopyAmoebaMultipoleParameters,
               'HarmonicBondForce':CopyHarmonicBondParameters,
               'HarmonicAngleForce':CopyHarmonicAngleParameters,
               'PeriodicTorsionForce':CopyPeriodicTorsionParameters,
               'NonbondedForce':CopyNonbondedParameters,
               'CustomNonbondedForce':CopyCustomNonbondedParameters,
               'GBSAOBCForce':CopyGBSAOBCParameters,
               'CMMotionRemover':do_nothing}
    for i in range(src.getNumForces()):
        nm = src.getForce(i).__class__.__name__
        if nm in Copiers:
            Copiers[nm](src.getForce(i),dest.getForce(i))
        else:
            warn_press_key('There is no Copier function implemented for the OpenMM force type %s!' % nm)

def UpdateSimulationParameters(src_system, dest_simulation):
    CopySystemParameters(src_system, dest_simulation.system)
    for i in range(src_system.getNumForces()):
        if hasattr(dest_simulation.system.getForce(i),'updateParametersInContext'):
            dest_simulation.system.getForce(i).updateParametersInContext(dest_simulation.context)
        if isinstance(dest_simulation.system.getForce(i), CustomNonbondedForce):
            force = src_system.getForce(i)
            for j in range(force.getNumGlobalParameters()):
                pName = force.getGlobalParameterName(j)
                pValue = force.getGlobalParameterDefaultValue(j)
                dest_simulation.context.setParameter(pName, pValue)


def SetAmoebaVirtualExclusions(system):
    if any([f.__class__.__name__ == "AmoebaMultipoleForce" for f in system.getForces()]):
        # logger.info("Cajoling AMOEBA covalent maps so they work with virtual sites.\n")
        vss = [(i, [system.getVirtualSite(i).getParticle(j) for j in range(system.getVirtualSite(i).getNumParticles())]) \
                   for i in range(system.getNumParticles()) if system.isVirtualSite(i)]
        for f in system.getForces():
            if f.__class__.__name__ == "AmoebaMultipoleForce":
                # logger.info("--- Before ---\n")
                # for i in range(f.getNumMultipoles()):
                #     logger.info("%s\n" % f.getCovalentMaps(i))
                for i, j in vss:
                    f.setCovalentMap(i, 0, j)
                    f.setCovalentMap(i, 4, j+[i])
                    for k in j:
                        f.setCovalentMap(k, 0, list(f.getCovalentMap(k, 0))+[i])
                        f.setCovalentMap(k, 4, list(f.getCovalentMap(k, 4))+[i])
                # logger.info("--- After ---\n")
                # for i in range(f.getNumMultipoles()):
                #     logger.info("%s\n" % f.getCovalentMaps(i))

def AddVirtualSiteBonds(mod, ff):
    # print "In AddVirtualSiteBonds"
    for ir, R in enumerate(list(mod.topology.residues())):
        A = list(R.atoms())
        # print "Residue", ir, ":", R.name
        for vs in ff._templates[R.name].virtualSites:
            vi = vs.index
            for ai in vs.atoms:
                bi = sorted([A[ai], A[vi]])
                # print "Adding Bond", ai, vi
                mod.topology.addBond(*bi)

def SetAmoebaNonbondedExcludeAll(system, topology):
    """ Manually set the AmoebaVdwForce, AmoebaMultipoleForce to exclude all atoms belonging to the same residue """
    # find atoms and residues
    atom_residue_index = [a.residue.index for a in topology.atoms()]
    residue_atoms = [[a.index for a in r.atoms()] for r in topology.residues()]
    for f in system.getForces():
        if f.__class__.__name__ == "AmoebaVdwForce":
            for i in range(f.getNumParticles()):
                f.setParticleExclusions(i, residue_atoms[atom_residue_index[i]])
        elif f.__class__.__name__ == "AmoebaMultipoleForce":
            for i in range(f.getNumMultipoles()):
                f.setCovalentMap(i, 0, residue_atoms[atom_residue_index[i]])
                for m in range(1, 4):
                    f.setCovalentMap(i, m, [])

def MTSVVVRIntegrator(temperature, collision_rate, timestep, system, ninnersteps=4):
    """
    Create a multiple timestep velocity verlet with velocity randomization (VVVR) integrator.

    ARGUMENTS

    temperature (Quantity compatible with kelvin) - the temperature
    collision_rate (Quantity compatible with 1/picoseconds) - the collision rate
    timestep (Quantity compatible with femtoseconds) - the integration timestep
    system (simtk.openmm.System) - system whose forces will be partitioned
    ninnersteps (int) - number of inner timesteps (default: 4)

    RETURNS

    integrator (openmm.CustomIntegrator) - a VVVR integrator

    NOTES

    This integrator is equivalent to a Langevin integrator in the velocity Verlet discretization with a
    timestep correction to ensure that the field-free diffusion constant is timestep invariant.  The inner
    velocity Verlet discretization is transformed into a multiple timestep algorithm.

    REFERENCES

    VVVR Langevin integrator:
    * http://arxiv.org/abs/1301.3800
    * http://arxiv.org/abs/1107.2967 (to appear in PRX 2013)

    TODO

    Move initialization of 'sigma' to setting the per-particle variables.

    """
    # Multiple timestep Langevin integrator.
    for i in system.getForces():
        if i.__class__.__name__ in ["NonbondedForce", "CustomNonbondedForce", "AmoebaVdwForce", "AmoebaMultipoleForce"]:
            # Slow force.
            logger.info(i.__class__.__name__ + " is a Slow Force\n")
            i.setForceGroup(1)
        else:
            logger.info(i.__class__.__name__ + " is a Fast Force\n")
            # Fast force.
            i.setForceGroup(0)

    kB = BOLTZMANN_CONSTANT_kB * AVOGADRO_CONSTANT_NA
    kT = kB * temperature

    integrator = CustomIntegrator(timestep)

    integrator.addGlobalVariable("dt_fast", timestep/float(ninnersteps)) # fast inner timestep
    integrator.addGlobalVariable("kT", kT) # thermal energy
    integrator.addGlobalVariable("a", np.exp(-collision_rate*timestep)) # velocity mixing parameter
    integrator.addGlobalVariable("b", np.sqrt((2/(collision_rate*timestep)) * np.tanh(collision_rate*timestep/2))) # timestep correction parameter
    integrator.addPerDofVariable("sigma", 0)
    integrator.addPerDofVariable("x1", 0) # position before application of constraints

    #
    # Pre-computation.
    # This only needs to be done once, but it needs to be done for each degree of freedom.
    # Could move this to initialization?
    #
    integrator.addComputePerDof("sigma", "sqrt(kT/m)")

    #
    # Velocity perturbation.
    #
    integrator.addComputePerDof("v", "sqrt(a)*v + sqrt(1-a)*sigma*gaussian")
    integrator.addConstrainVelocities();

    #
    # Symplectic inner multiple timestep.
    #
    integrator.addUpdateContextState();
    integrator.addComputePerDof("v", "v + 0.5*b*dt*f1/m")
    for innerstep in range(ninnersteps):
        # Fast inner symplectic timestep.
        integrator.addComputePerDof("v", "v + 0.5*b*dt_fast*f0/m")
        integrator.addComputePerDof("x", "x + v*b*dt_fast")
        integrator.addComputePerDof("x1", "x")
        integrator.addConstrainPositions();
        integrator.addComputePerDof("v", "v + 0.5*b*dt_fast*f0/m + (x-x1)/dt_fast")
    integrator.addComputePerDof("v", "v + 0.5*b*dt*f1/m") # TODO: Additional velocity constraint correction?
    integrator.addConstrainVelocities();

    #
    # Velocity randomization
    #
    integrator.addComputePerDof("v", "sqrt(a)*v + sqrt(1-a)*sigma*gaussian")
    integrator.addConstrainVelocities();

    return integrator


"""Dictionary for building parameter identifiers.  As usual they go like this:
Bond/length/OW.HW
The dictionary is two-layered because the same interaction type (Bond)
could be under two different parent types (HarmonicBondForce, AmoebaHarmonicBondForce)"""
suffix_dict = { "HarmonicBondForce" : {"Bond" : ["class1","class2"]},
                "HarmonicAngleForce" : {"Angle" : ["class1","class2","class3"],},
                "PeriodicTorsionForce" : {"Proper" : ["class1","class2","class3","class4"],},
                "NonbondedForce" : {"Atom": ["type"]},
                "CustomNonbondedForce" : {"Atom": ["class"]},
                "GBSAOBCForce" : {"Atom": ["type"]},
                "AmoebaBondForce" : {"Bond" : ["class1","class2"]},
                "AmoebaAngleForce" : {"Angle" : ["class1","class2","class3"]},
                "AmoebaStretchBendForce" : {"StretchBend" : ["class1","class2","class3"]},
                "AmoebaVdwForce" : {"Vdw" : ["class"]},
                "AmoebaMultipoleForce" : {"Multipole" : ["type","kz","kx"], "Polarize" : ["type"]},
                "AmoebaUreyBradleyForce" : {"UreyBradley" : ["class1","class2","class3"]},
                "Residues.Residue" : {"VirtualSite" : ["index"]},
                ## LPW's custom parameter definitions
                "ForceBalance" : {"GB": ["type"]},
                }

## pdict is a useless variable if the force field is XML.
pdict = "XML_Override"

class OpenMM_Reader(BaseReader):
    """ Class for parsing OpenMM force field files. """
    def __init__(self,fnm):
        ## Initialize the superclass. :)
        super(OpenMM_Reader,self).__init__(fnm)
        ## The parameter dictionary (defined in this file)
        self.pdict  = pdict

    def build_pid(self, element, parameter):
        """ Build the parameter identifier (see _link_ for an example)
        @todo Add a link here """
        #InteractionType = ".".join([i.tag for i in list(element.iterancestors())][::-1][1:] + [element.tag])
        ParentType = ".".join([i.tag for i in list(element.iterancestors())][::-1][1:])
        InteractionType = element.tag
        try:
            if ParentType == "Residues.Residue":
                pfx = list(element.iterancestors())[0].attrib["name"]
                Involved = '.'.join([pfx+"-"+element.attrib[i] for i in suffix_dict[ParentType][InteractionType]])
            else:
                Involved1 = '.'.join([element.attrib[i] for i in suffix_dict[ParentType][InteractionType] if i in element.attrib])
                suffix2 = [i.replace('class','type') for i in suffix_dict[ParentType][InteractionType]]
                suffix3 = [i.replace('type','class') for i in suffix_dict[ParentType][InteractionType]]
                Involved2 = '.'.join([element.attrib[i] for i in suffix2 if i in element.attrib])
                Involved3 = '.'.join([element.attrib[i] for i in suffix3 if i in element.attrib])
                # Keep the Involved string that is the longest (assuming that is the one that properly matched)
                Involved = [Involved1, Involved2, Involved3][np.argmax(np.array([len(Involved1),len(Involved2),len(Involved3)]))]
            return "/".join([InteractionType, parameter, Involved])
        except:
            logger.info("Minor warning: Parameter ID %s doesn't contain any atom types, redundancies are possible\n" % ("/".join([InteractionType, parameter])))
            return "/".join([InteractionType, parameter])

class OpenMM(Engine):

    """ Derived from Engine object for carrying out general purpose OpenMM calculations. """

    def __init__(self, name="openmm", **kwargs):
        if not hasattr(self, 'valkwd'):
            self.valkwd = ['ffxml', 'pdb', 'platname', 'precision', 'mmopts', 'vsite_bonds', 'implicit_solvent']
        super(OpenMM,self).__init__(name=name, **kwargs)

    def setopts(self, platname="CUDA", precision="single", **kwargs):

        """ Called by __init__ ; Set OpenMM-specific options. """

        ## Target settings override.
        if hasattr(self,'target'):
            self.platname = self.target.platname
            self.precision = self.target.precision
        else:
            self.platname = platname
            self.precision = precision

        valnames = [Platform.getPlatform(i).getName() for i in range(Platform.getNumPlatforms())]
        if self.platname not in valnames:
            warn_press_key("Platform %s does not exist (valid options are %s (case-sensitive))" % (self.platname, valnames))
            self.platname = 'Reference'
        self.precision = self.precision.lower()
        valprecs = ['single','mixed','double']
        if self.precision not in valprecs:
            logger.error("Please specify one of %s for precision\n" % valprecs)
            raise RuntimeError
        ## Set the simulation platform
        if self.verbose: logger.info("Setting Platform to %s\n" % self.platname)
        self.platform = Platform.getPlatformByName(self.platname)
        if self.platname == 'CUDA':
            ## Set the device to the environment variable or zero otherwise
            device = os.environ.get('CUDA_DEVICE',"0")
            if self.verbose: logger.info("Setting CUDA Device to %s\n" % device)
            self.platform.setPropertyDefaultValue("CudaDeviceIndex", device)
            if self.verbose: logger.info("Setting CUDA Precision to %s\n" % self.precision)
            self.platform.setPropertyDefaultValue("CudaPrecision", self.precision)
        elif self.platname == 'OpenCL':
            device = os.environ.get('OPENCL_DEVICE',"0")
            if self.verbose: logger.info("Setting OpenCL Device to %s\n" % device)
            self.platform.setPropertyDefaultValue("OpenCLDeviceIndex", device)
            if self.verbose: logger.info("Setting OpenCL Precision to %s\n" % self.precision)
            self.platform.setPropertyDefaultValue("OpenCLPrecision", self.precision)
        self.simkwargs = {}
        if 'implicit_solvent' in kwargs:
            # Force implicit solvent to either On or Off.
            self.ism = kwargs['implicit_solvent']
        else:
            self.ism = None

    def readsrc(self, **kwargs):

        """ Called by __init__ ; read files from the source directory.
        Provide a molecule object or a coordinate file.
        Add an optional PDB file for residues, atom names etc. """

        pdbfnm = None
        # Determine the PDB file name.
        if 'pdb' in kwargs and os.path.exists(kwargs['pdb']):
            # Case 1. The PDB file name is provided explicitly
            pdbfnm = kwargs['pdb']
            if not os.path.exists(pdbfnm):
                logger.error("%s specified but doesn't exist\n" % pdbfnm)
                raise RuntimeError

        if 'mol' in kwargs:
            self.mol = kwargs['mol']
        elif 'coords' in kwargs:
            self.mol = Molecule(kwargs['coords'])
            if pdbfnm is None and kwargs['coords'].endswith('.pdb'):
                pdbfnm = kwargs['coords']
        else:
            logger.error('Must provide either a molecule object or coordinate file.\n')
            raise RuntimeError

        # If the PDB file exists, then it is copied directly to create
        # the OpenMM pdb object rather than being written by the
        # Molecule class.
        if pdbfnm is not None:
            self.abspdb = os.path.abspath(pdbfnm)
            mpdb = Molecule(pdbfnm)
            for i in ["chain", "atomname", "resid", "resname", "elem"]:
                self.mol.Data[i] = mpdb.Data[i]

    def prepare(self, pbc=False, mmopts={}, **kwargs):

        """
        Prepare the calculation.  Note that we don't create the
        Simulation object yet, because that may depend on MD
        integrator parameters, thermostat, barostat etc.
        """
        # Introduced to attempt to fix a bug, but didn't work,
        # Might be sensible code anyway.
        # if hasattr(self.mol, 'boxes') and not pbc:
        #     del self.mol.Data['boxes']
        # if pbc and not hasattr(self.mol, 'boxes'):
        #     logger.error('Requested periodic boundary conditions but coordinate file contains no boxes')
        #     raise RuntimeError
        ## Create the OpenMM PDB object.
        if hasattr(self, 'abspdb'):
            self.pdb = PDBFile(self.abspdb)
        else:
            pdb1 = "%s-1.pdb" % os.path.splitext(os.path.basename(self.mol.fnm))[0]
            self.mol[0].write(pdb1)
            self.pdb = PDBFile(pdb1)
            os.unlink(pdb1)

        ## Create the OpenMM ForceField object.
        if hasattr(self, 'FF'):
            self.ffxml = [self.FF.openmmxml]
            self.forcefield = ForceField(os.path.join(self.root, self.FF.ffdir, self.FF.openmmxml))
        else:
            self.ffxml = listfiles(kwargs.get('ffxml'), 'xml', err=True)
            self.forcefield = ForceField(*self.ffxml)

        ## Create bonds between virtual sites and their host atoms.
        ## This is mainly for setting up AMOEBA multipoles.
        self.vbonds = kwargs.get('vsite_bonds', 0)

        ## OpenMM options for setting up the System.
        self.mmopts = dict(mmopts)

        ## Are we using AMOEBA?
        self.AMOEBA = any(['Amoeba' in f.__class__.__name__ for f in self.forcefield._forces])

        ## Set system options from ForceBalance force field options.
        if hasattr(self,'FF'):
            if self.AMOEBA:
                if self.FF.amoeba_pol is None:
                    logger.error('You must specify amoeba_pol if there are any AMOEBA forces.\n')
                    raise RuntimeError
                if self.FF.amoeba_pol == 'mutual':
                    self.mmopts['polarization'] = 'mutual'
                    self.mmopts.setdefault('mutualInducedTargetEpsilon', self.FF.amoeba_eps if self.FF.amoeba_eps is not None else 1e-6)
                    self.mmopts['mutualInducedMaxIterations'] = 500
                elif self.FF.amoeba_pol == 'direct':
                    self.mmopts['polarization'] = 'direct'
            self.mmopts['rigidWater'] = self.FF.rigid_water
            if self.FF.constrain_h is True:
                self.mmopts['constraints'] = HBonds
                logger.info('Constraining hydrogen bond lengths (SHAKE)')

        ## Set system options from periodic boundary conditions.
        self.pbc = pbc
        if pbc:
            minbox = min([self.mol.boxes[0].a, self.mol.boxes[0].b, self.mol.boxes[0].c])
            ## Here we will set the CutoffPeriodic so custom nonbonded forces may be used.
            ## However, we will turn PME on for AmoebaMultipoleForce and NonbondedForce after the system is created.
            self.SetPME = True
            # LPW: THIS CAUSES ISSUES! (AMOEBA system refuses to be created)
            # self.mmopts.setdefault('nonbondedMethod', CutoffPeriodic)
            self.mmopts.setdefault('nonbondedMethod', PME)
            if self.AMOEBA:
                nonbonded_cutoff = kwargs.get('nonbonded_cutoff', 7.0)
                vdw_cutoff = kwargs.get('nonbonded_cutoff', 8.5)
                vdw_cutoff = kwargs.get('vdw_cutoff', vdw_cutoff)
                # Conversion to nanometers
                nonbonded_cutoff /= 10
                vdw_cutoff /= 10
                if 'nonbonded_cutoff' in kwargs and 'vdw_cutoff' not in kwargs:
                    warn_press_key('AMOEBA detected and nonbonded_cutoff is set, but not vdw_cutoff; it will be set equal to nonbonded_cutoff')
                if nonbonded_cutoff > 0.05*(float(int(minbox - 1))):
                    warn_press_key("nonbonded_cutoff = %.1f should be smaller than half the box size = %.1f Angstrom" % (nonbonded_cutoff*10, minbox))
                if vdw_cutoff > 0.05*(float(int(minbox - 1))):
                    warn_press_key("vdw_cutoff = %.1f should be smaller than half the box size = %.1f Angstrom" % (vdw_cutoff*10, minbox))
                self.mmopts.setdefault('nonbondedCutoff', nonbonded_cutoff*nanometer)
                self.mmopts.setdefault('vdwCutoff', vdw_cutoff*nanometer)
                self.mmopts.setdefault('aEwald', 5.4459052)
                #self.mmopts.setdefault('pmeGridDimensions', [24,24,24])
            else:
                if 'vdw_cutoff' in kwargs:
                    warn_press_key('AMOEBA not detected, your provided vdw_cutoff will not be used')
                nonbonded_cutoff = kwargs.get('nonbonded_cutoff', 8.5)
                # Conversion to nanometers
                nonbonded_cutoff /= 10
                if nonbonded_cutoff > 0.05*(float(int(minbox - 1))):
                    warn_press_key("nonbonded_cutoff = %.1f should be smaller than half the box size = %.1f Angstrom" % (nonbonded_cutoff*10, minbox))

                self.mmopts.setdefault('nonbondedCutoff', nonbonded_cutoff*nanometer)
                self.mmopts.setdefault('useSwitchingFunction', True)
                self.mmopts.setdefault('switchingDistance', (nonbonded_cutoff-0.1)*nanometer)
            self.mmopts.setdefault('useDispersionCorrection', True)
        else:
            if 'nonbonded_cutoff' in kwargs or 'vdw_cutoff' in kwargs:
                warn_press_key('No periodic boundary conditions, your provided nonbonded_cutoff and vdw_cutoff will not be used')
            self.SetPME = False
            self.mmopts.setdefault('nonbondedMethod', NoCutoff)
            self.mmopts['removeCMMotion'] = False

        ## Generate OpenMM-compatible positions
        self.xyz_omms = []
        for I in range(len(self.mol)):
            xyz = self.mol.xyzs[I]
            xyz_omm = [Vec3(i[0],i[1],i[2]) for i in xyz]*angstrom
            # An extra step with adding virtual particles
            mod = Modeller(self.pdb.topology, xyz_omm)
            mod.addExtraParticles(self.forcefield)
            if self.pbc:
                # Obtain the periodic box
                if self.mol.boxes[I].alpha != 90.0 or self.mol.boxes[I].beta != 90.0 or self.mol.boxes[I].gamma != 90.0:
                    logger.error('OpenMM cannot handle nonorthogonal boxes.\n')
                    raise RuntimeError
                box_omm = [Vec3(self.mol.boxes[I].a, 0, 0)*angstrom,
                           Vec3(0, self.mol.boxes[I].b, 0)*angstrom,
                           Vec3(0, 0, self.mol.boxes[I].c)*angstrom]
            else:
                box_omm = None
            # Finally append it to list.
            self.xyz_omms.append((mod.getPositions(), box_omm))

        ## Build a topology and atom lists.
        Top = mod.getTopology()
        Atoms = list(Top.atoms())
        Bonds = [(a.index, b.index) for a, b in list(Top.bonds())]

        # vss = [(i, [system.getVirtualSite(i).getParticle(j) for j in range(system.getVirtualSite(i).getNumParticles())]) \
        #            for i in range(system.getNumParticles()) if system.isVirtualSite(i)]
        self.AtomLists = defaultdict(list)
        self.AtomLists['Mass'] = [a.element.mass.value_in_unit(dalton) if a.element is not None else 0 for a in Atoms]
        self.AtomLists['ParticleType'] = ['A' if m >= 1.0 else 'D' for m in self.AtomLists['Mass']]
        self.AtomLists['ResidueNumber'] = [a.residue.index for a in Atoms]
        self.AtomMask = [a == 'A' for a in self.AtomLists['ParticleType']]
        self.realAtomIdxs = [i for i, a in enumerate(self.AtomMask) if a is True]

    def create_simulation(self, timestep=1.0, faststep=0.25, temperature=None, pressure=None, anisotropic=False, mts=False, collision=1.0, nbarostat=25, rpmd_beads=0, **kwargs):

        """
        Create simulation object.  Note that this also takes in some
        options pertinent to system setup, including the type of MD
        integrator and type of pressure control.
        """

        # Divisor for the temperature (RPMD sets it to nonzero.)
        self.tdiv = 1

        ## Determine the integrator.
        if temperature:
            ## If temperature control is turned on, then run Langevin dynamics.
            if mts:
                if rpmd_beads > 0:
                    logger.error("No multiple timestep integrator without temperature control.\n")
                    raise RuntimeError
                integrator = MTSVVVRIntegrator(temperature*kelvin, collision/picosecond,
                                               timestep*femtosecond, self.system, ninnersteps=int(timestep/faststep))
            else:
                if rpmd_beads > 0:
                    logger.info("Creating RPMD integrator with %i beads.\n" % rpmd_beads)
                    self.tdiv = rpmd_beads
                    integrator = RPMDIntegrator(rpmd_beads, temperature*kelvin, collision/picosecond, timestep*femtosecond)
                else:
                    integrator = LangevinIntegrator(temperature*kelvin, collision/picosecond, timestep*femtosecond)
        else:
            ## If no temperature control, default to the Verlet integrator.
            if rpmd_beads > 0:
                logger.error("No RPMD integrator without temperature control.\n")
                raise RuntimeError
            if mts: warn_once("No multiple timestep integrator without temperature control.")
            integrator = VerletIntegrator(timestep*femtoseconds)

        ## Add the barostat.
        if pressure is not None:
            if anisotropic:
                barostat = MonteCarloAnisotropicBarostat([pressure, pressure, pressure]*atmospheres,
                                                         temperature*kelvin, nbarostat)
            else:
                barostat = MonteCarloBarostat(pressure*atmospheres, temperature*kelvin, nbarostat)
        if self.pbc and pressure is not None: self.system.addForce(barostat)
        elif pressure is not None: warn_once("Pressure is ignored because pbc is set to False.")

        ## Set up for energy component analysis.
        GrpTogether = ['AmoebaGeneralizedKirkwoodForce', 'AmoebaMultipoleForce','AmoebaWcaDispersionForce',
                        'CustomNonbondedForce',  'NonbondedForce']
        GrpNums = {}
        if not mts:
            for j in self.system.getForces():
                i = -1
                if j.__class__.__name__ in GrpTogether:
                    for k in GrpNums:
                        if k in GrpTogether:
                            i = GrpNums[k]
                            break
                if i == -1: i = len(set(GrpNums.values()))
                GrpNums[j.__class__.__name__] = i
                j.setForceGroup(i)

        ## If virtual particles are used with AMOEBA...
        SetAmoebaVirtualExclusions(self.system)

        # test: exclude all Amoeba Nonbonded Forces within each residue
        #SetAmoebaNonbondedExcludeAll(self.system, self.mod.topology)

        ## Finally create the simulation object.
        self.simulation = Simulation(self.mod.topology, self.system, integrator, self.platform)

        ## Print platform properties.
        # logger.info("I'm using the platform %s\n" % self.simulation.context.getPlatform().getName())
        # printcool_dictionary({i:self.simulation.context.getPlatform().getPropertyValue(self.simulation.context,i) \
        #                           for i in self.simulation.context.getPlatform().getPropertyNames()}, \
        #                          title="Platform %s has properties:" % self.simulation.context.getPlatform().getName())

    def update_simulation(self, **kwargs):

        """
        Create the simulation object, or update the force field
        parameters in the existing simulation object.  This should be
        run when we write a new force field XML file.
        """
        if len(kwargs) > 0:
            self.simkwargs = kwargs
        self.forcefield = ForceField(*self.ffxml)
        # OpenMM classes for force generators
        ismgens = [forcefield.AmoebaGeneralizedKirkwoodGenerator, forcefield.AmoebaWcaDispersionGenerator,
                     forcefield.CustomGBGenerator, forcefield.GBSAOBCGenerator]
        if self.ism is not None:
            if self.ism == False:
                self.forcefield._forces = [f for f in self.forcefield._forces if not any([isinstance(f, f_) for f_ in ismgens])]
            elif self.ism == True:
                if len([f for f in self.forcefield._forces if any([isinstance(f, f_) for f_ in ismgens])]) == 0:
                    logger.error("There is no implicit solvent model!\n")
                    raise RuntimeError
        self.mod = Modeller(self.pdb.topology, self.pdb.positions)
        self.mod.addExtraParticles(self.forcefield)
        # Add bonds for virtual sites. (Experimental)
        if self.vbonds: AddVirtualSiteBonds(self.mod, self.forcefield)
        #printcool_dictionary(self.mmopts, title="Creating/updating simulation in engine %s with system settings:" % (self.name))
        # for b in list(self.mod.topology.bonds()):
        #     print b[0].index, b[1].index
        self.system = self.forcefield.createSystem(self.mod.topology, **self.mmopts)
        self.vsinfo = PrepareVirtualSites(self.system)
        self.nbcharges = np.zeros(self.system.getNumParticles())

        for i in self.system.getForces():
            if isinstance(i, NonbondedForce):
                self.nbcharges = np.array([i.getParticleParameters(j)[0]._value for j in range(i.getNumParticles())])
                if self.SetPME:
                    i.setNonbondedMethod(i.PME)
            if isinstance(i, AmoebaMultipoleForce):
                if self.SetPME:
                    i.setNonbondedMethod(i.PME)


        #----
        # If the virtual site parameters have changed,
        # the simulation object must be remade.
        #----
        vsprm = GetVirtualSiteParameters(self.system)
        if hasattr(self,'vsprm') and len(self.vsprm) > 0 and np.max(np.abs(vsprm - self.vsprm)) != 0.0:
            if hasattr(self, 'simulation'):
                delattr(self, 'simulation')
        self.vsprm = vsprm.copy()

        if hasattr(self, 'simulation'):
            UpdateSimulationParameters(self.system, self.simulation)
        else:
            self.create_simulation(**self.simkwargs)

    def set_positions(self, shot=0, traj=None):

        """
        Set the positions and periodic box vectors to one of the
        stored coordinates.

        *** NOTE: If you run a MD simulation, then the coordinates are
        overwritten by the MD trajectory. ***
        """
        #----
        # Ideally the virtual site parameters would be copied but they're not.
        # Instead we update the vsite positions manually.
        #----
        # if self.FF.rigid_water:
        #     simulation.context.applyConstraints(1e-8)
        # else:
        #     simulation.context.computeVirtualSites()
        #----
        # NOTE: Periodic box vectors must be set FIRST
        if self.pbc:
            self.simulation.context.setPeriodicBoxVectors(*self.xyz_omms[shot][1])
        # self.simulation.context.setPositions(ResetVirtualSites(self.xyz_omms[shot][0], self.system))
        # self.simulation.context.setPositions(ResetVirtualSites_fast(self.xyz_omms[shot][0], self.vsinfo))
        self.simulation.context.setPositions(self.xyz_omms[shot][0])
        self.simulation.context.computeVirtualSites()

    def get_charges(self):
        logger.error('OpenMM engine does not have get_charges (should be trivial to implement however.)')
        raise NotImplementedError

    def compute_volume(self, box_vectors):
        """ Compute the total volume of an OpenMM system. """
        [a,b,c] = box_vectors
        A = np.array([a/a.unit, b/a.unit, c/a.unit])
        # Compute volume of parallelepiped.
        volume = np.linalg.det(A) * a.unit**3
        return volume

    def compute_mass(self, system):
        """ Compute the total mass of an OpenMM system. """
        mass = 0.0 * amu
        for i in range(system.getNumParticles()):
            mass += system.getParticleMass(i)
        return mass

    def evaluate_one_(self, force=False, dipole=False):
        """ Perform a single point calculation on the current geometry. """

        state = self.simulation.context.getState(getPositions=dipole, getEnergy=True, getForces=force)
        Result = {}
        Result["Energy"] = state.getPotentialEnergy() / kilojoules_per_mole
        if force:
            Force = state.getForces(asNumpy=True).value_in_unit(kilojoule/(nanometer*mole))
            # Extract forces belonging to real atoms only
            Result["Force"] = Force[self.realAtomIdxs].flatten()
        if dipole:
            Result["Dipole"] = get_dipole(self.simulation, q=self.nbcharges, mass=self.AtomLists['Mass'], positions=State.getPositions())
        return Result

    def evaluate_(self, force=False, dipole=False, traj=False):

        """
        Utility function for computing energy, and (optionally) forces and dipoles using OpenMM.

        Inputs:
        force: Switch for calculating the force.
        dipole: Switch for calculating the dipole.
        traj: Trajectory (listing of coordinate and box 2-tuples).  If provide, will loop over these snapshots.
        Otherwise will do a single point evaluation at the current geometry.

        Outputs:
        Result: Dictionary containing energies, forces and/or dipoles.
        """

        self.update_simulation()

        # If trajectory flag set to False, perform a single-point calculation.
        if not traj: return evaluate_one_(force, dipole)
        Energies = []
        Forces = []
        Dipoles = []
        for I in range(len(self.xyz_omms)):
            self.set_positions(I)
            R1 = self.evaluate_one_(force, dipole)
            Energies.append(R1["Energy"])
            if force: Forces.append(R1["Force"])
            if dipole: Dipoles.append(R1["Dipole"])
        # Compile it all into the dictionary object
        Result = OrderedDict()

        Result["Energy"] = np.array(Energies)
        if force: Result["Force"] = np.array(Forces)
        if dipole: Result["Dipole"] = np.array(Dipoles)
        return Result

    def energy_one(self, shot):
        self.set_positions(shot)
        return self.evaluate_()["Energy"]

    def energy_force_one(self, shot):
        self.set_positions(shot)
        Result = self.evaluate_(force=True)
        return np.hstack((Result["Energy"].reshape(-1,1), Result["Force"]))

    def energy(self):
        return self.evaluate_(traj=True)["Energy"]

    def energy_force(self):
        """ Loop through the snapshots and compute the energies and forces using OpenMM. """
        Result = self.evaluate_(force=True, traj=True)
        E = Result["Energy"].reshape(-1,1)
        F = Result["Force"]
        return np.hstack((Result["Energy"].reshape(-1,1), Result["Force"]))

    def energy_dipole(self):
        """ Loop through the snapshots and compute the energies and forces using OpenMM. """
        Result = self.evaluate_(dipole=True, traj=True)
        return np.hstack((Result["Energy"].reshape(-1,1), Result["Dipole"]))

    def build_mass_weighted_hessian(self, shot=0, optimize=True):
        """OpenMM single frame hessian evaluation
        Since OpenMM doesnot provide a Hessian evaluation method, we used finite difference on forces

        Parameters
        ----------
        shot: int
            The frame number in the trajectory of this target

        Returns
        -------
        hessian: np.array with shape 3N x 3N, N = number of "real" atoms
            The result hessian matrix.
            The row indices are fx0, fy0, fz0, fx1, fy1, ...
            The column indices are x0, y0, z0, x1, y1, ..
            The unit is kilojoule / (nanometer^2 * mole * dalton) => 10^24 s^-2
        """
        self.update_simulation()
        if optimize is True:
            self.optimize(shot=shot, crit=1e-10)
        else:
            warn_once("Computing mass-weighted hessian without geometry optimization")
            self.set_positions(shot=shot)
        context = self.simulation.context
        pos = context.getState(getPositions=True).getPositions(asNumpy=True)
        # pull real atoms and their mass
        massList = np.array(self.AtomLists['Mass'])[self.realAtomIdxs] # unit in dalton
        # initialize an empty hessian matrix
        noa = len(self.realAtomIdxs)
        hessian = np.empty((noa*3, noa*3), dtype=float)
        # finite difference step size
        diff = Quantity(0.0001, unit=nanometer)
        coef = 1.0 / (0.0001 * 2) # 1/2h
        for i, i_atom in enumerate(self.realAtomIdxs):
            massWeight = 1.0 / np.sqrt(massList * massList[i])
            # loop over the x, y, z coordinates
            for j in range(3):
                # plus perturbation
                pos[i_atom][j] += diff
                context.setPositions(pos)
                grad_plus = context.getState(getForces=True).getForces(asNumpy=True).value_in_unit(kilojoule/(nanometer*mole))
                grad_plus = -grad_plus[self.realAtomIdxs] # gradients are negative forces
                # minus perturbation
                pos[i_atom][j] -= 2*diff
                context.setPositions(pos)
                grad_minus = context.getState(getForces=True).getForces(asNumpy=True).value_in_unit(kilojoule/(nanometer*mole))
                grad_minus = -grad_minus[self.realAtomIdxs] # gradients are negative forces
                # set the perturbation back to zero
                pos[i_atom][j] += diff
                # fill one row of the hessian matrix
                hessian[i*3+j] = np.ravel((grad_plus - grad_minus) * coef * massWeight[:, np.newaxis])
        # make hessian symmetric by averaging upper right and lower left
        hessian += hessian.T
        hessian *= 0.5
        # recover the original position
        context.setPositions(pos)
        return hessian

    def normal_modes(self, shot=0, optimize=True):
        """OpenMM Normal Mode Analysis
        Since OpenMM doesnot provide a Hessian evaluation method, we used finite difference on forces

        Parameters
        ----------
        shot: int
            The frame number in the trajectory of this target
        optimize: bool, default True
            Optimize the geometry before evaluating the normal modes

        Returns
        -------
        freqs: np.array with shape (3N - 6) x 1, N = number of "real" atoms
            Harmonic frequencies, sorted from smallest to largest, with the 6 smallest removed, in unit cm^-1
        normal_modes: np.array with shape (3N - 6) x (3N), N = number of "real" atoms
            The normal modes corresponding to each of the frequencies, scaled by mass^-1/2.
        """
        if self.precision == 'single':
            warn_once("Single-precision OpenMM engine used for normal mode analysis - recommend that you use mix or double precision.")
        if not optimize:
            warn_once("Asking for normal modes without geometry optimization?")
        # step 0: check number of real atoms
        noa = len(self.realAtomIdxs)
        if noa < 2:
            error('normal mode analysis not suitable for system with one or less atoms')
        # step 1: build a full hessian matrix
        hessian_matrix = self.build_mass_weighted_hessian(shot=shot, optimize=optimize)
        # step 2: diagonalize the hessian matrix
        eigvals, eigvecs = np.linalg.eigh(hessian_matrix)
        # step 3: convert eigenvalues to frequencies
        coef = 0.5 / np.pi * 33.3564095 # 10^12 Hz => cm-1
        negatives = (eigvals >= 0).astype(int) * 2 - 1 # record the negative ones
        freqs = np.sqrt(np.abs(eigvals)) * coef * negatives
        # step 4: convert eigenvectors to normal modes
        massList = np.array(self.AtomLists['Mass'])[self.realAtomIdxs] # unit in dalton
        if not noa == len(massList) == len(eigvecs)/3:
            error('number of the real atoms not consistent bewteen massList and hessian')
        # scale the eigenvectors by mass^-1/2
        normal_modes = (eigvecs.reshape(noa, -1) / np.sqrt(massList)[:, np.newaxis]).reshape(noa*3, noa*3)
        # re-arange to row index and shape
        normal_modes = normal_modes.T.reshape(noa*3, noa, 3)
        # nomalize the scaled normal modes
        norm_factors = np.sqrt(np.sum(np.square(normal_modes), axis=(1,2)))
        normal_modes /= norm_factors[:, np.newaxis, np.newaxis]
        # step 5: remove the 6 freqs with smallest abs value and corresponding normal modes
        n_remove = 5 if len(self.realAtomIdxs) == 2 else 6
        larger_freq_idxs = np.sort(np.argpartition(np.abs(freqs), n_remove)[n_remove:])
        freqs = freqs[larger_freq_idxs]
        normal_modes = normal_modes[larger_freq_idxs]
        return freqs, normal_modes

    def optimize(self, shot=0, crit=1e-4):

        """ Optimize the geometry and align the optimized geometry to the starting geometry, and return the RMSD. """

        steps = int(max(1, -1*np.log10(crit)))
        self.update_simulation()
        self.set_positions(shot)
        # Get the previous geometry.
        X0 = np.array([j for i, j in enumerate(self.simulation.context.getState(getPositions=True).getPositions().value_in_unit(angstrom)) if self.AtomMask[i]])
        # Minimize the energy.  Optimizer works best in "steps".
        for logc in np.linspace(0, np.log10(crit), steps):
            self.simulation.minimizeEnergy(tolerance=10**logc*kilojoule/mole)
        # Get the optimized geometry.
        S = self.simulation.context.getState(getPositions=True, getEnergy=True)
        X1 = np.array([j for i, j in enumerate(S.getPositions().value_in_unit(angstrom)) if self.AtomMask[i]])
        E = S.getPotentialEnergy().value_in_unit(kilocalorie_per_mole)
        # Align to original geometry.
        M = deepcopy(self.mol[0])
        M.xyzs = [X0, X1]
        if not self.pbc:
            M.align(center=False)
        X1 = M.xyzs[1]
        # Set geometry in OpenMM, requires some hoops.
        mod = Modeller(self.pdb.topology, [Vec3(i[0],i[1],i[2]) for i in X1]*angstrom)
        mod.addExtraParticles(self.forcefield)
        # self.simulation.context.setPositions(ResetVirtualSites(mod.getPositions(), self.system))
        self.simulation.context.setPositions(ResetVirtualSites_fast(mod.getPositions(), self.vsinfo))
        return E, M.ref_rmsd(0)[1]

    def getContextPosition(self, removeVirtual=False):
        """
        Get current position from simulation context.

        Parameters
        ----------
        removeVirtual: bool
            Remove positions of virtual atoms, result will only have positions of real atoms.

        Returns
        -------
        pos: np.ndarray of shape (N x 3)
            Position array in unit of Angstrom. If removeVirtual=True, N = No. real atoms, else N = No. all atoms.

        """
        pos = self.simulation.context.getState(getPositions=True).getPositions(asNumpy=True).value_in_unit(angstrom)
        if removeVirtual:
            pos = pos[self.realAtomIdxs]
        return pos

    def multipole_moments(self, shot=0, optimize=True, polarizability=False):

        """ Return the multipole moments of the i-th snapshot in Debye and Buckingham units. """

        self.update_simulation()

        if polarizability:
            logger.error("Polarizability calculation is available in TINKER only.\n")
            raise NotImplementedError

        if self.platname in ['CUDA', 'OpenCL'] and self.precision in ['single', 'mixed']:
            crit = 1e-4
        else:
            crit = 1e-6

        if optimize: self.optimize(shot, crit=crit)
        else: self.set_positions(shot)

        moments = get_multipoles(self.simulation)

        dipole_dict = OrderedDict(zip(['x','y','z'], moments[:3]))
        quadrupole_dict = OrderedDict(zip(['xx','xy','yy','xz','yz','zz'], moments[3:10]))

        calc_moments = OrderedDict([('dipole', dipole_dict), ('quadrupole', quadrupole_dict)])

        return calc_moments

    def energy_rmsd(self, shot=0, optimize=True):

        """ Calculate energy of the 1st structure (optionally minimize and return the minimized energy and RMSD). In kcal/mol. """

        self.update_simulation()

        if self.platname in ['CUDA', 'OpenCL'] and self.precision in ['single', 'mixed']:
            crit = 1e-4
        else:
            crit = 1e-6

        rmsd = 0.0
        if optimize:
            E, rmsd = self.optimize(shot, crit=crit)
        else:
            self.set_positions(shot)
            E = self.simulation.context.getState(getEnergy=True).getPotentialEnergy().value_in_unit(kilocalories_per_mole)

        return E, rmsd

    def interaction_energy(self, fraga, fragb):

        """ Calculate the interaction energy for two fragments. """

        self.update_simulation()

        if self.name == 'A' or self.name == 'B':
            logger.error("Don't name the engine A or B!\n")
            raise RuntimeError

        # Create two subengines.
        if hasattr(self,'target'):
            if not hasattr(self,'A'):
                self.A = OpenMM(name="A", mol=self.mol.atom_select(fraga), target=self.target)
            if not hasattr(self,'B'):
                self.B = OpenMM(name="B", mol=self.mol.atom_select(fragb), target=self.target)
        else:
            if not hasattr(self,'A'):
                self.A = OpenMM(name="A", mol=self.mol.atom_select(fraga), platname=self.platname, \
                                    precision=self.precision, ffxml=self.ffxml, mmopts=self.mmopts)
            if not hasattr(self,'B'):
                self.B = OpenMM(name="B", mol=self.mol.atom_select(fragb), platname=self.platname, \
                                    precision=self.precision, ffxml=self.ffxml, mmopts=self.mmopts)

        # Interaction energy needs to be in kcal/mol.
        D = self.energy()
        A = self.A.energy()
        B = self.B.energy()

        return (D - A - B) / 4.184

    def molecular_dynamics(self, nsteps, timestep, temperature=None, pressure=None, nequil=0, nsave=1000, minimize=True, anisotropic=False, save_traj=False, verbose=False, **kwargs):

        """
        Method for running a molecular dynamics simulation.

        Required arguments:
        nsteps      = (int)   Number of total time steps
        timestep    = (float) Time step in FEMTOSECONDS
        temperature = (float) Temperature control (Kelvin)
        pressure    = (float) Pressure control (atmospheres)
        nequil      = (int)   Number of additional time steps at the beginning for equilibration
        nsave       = (int)   Step interval for saving and printing data
        minimize    = (bool)  Perform an energy minimization prior to dynamics

        Returns simulation data:
        Rhos        = (array)     Density in kilogram m^-3
        Potentials  = (array)     Potential energies
        Kinetics    = (array)     Kinetic energies
        Volumes     = (array)     Box volumes
        Dips        = (3xN array) Dipole moments
        EComps      = (dict)      Energy components
        """

        if float(int(float(nequil)/float(nsave))) != float(nequil)/float(nsave):
            logger.error("Please set nequil to an integer multiple of nsave\n")
            raise RuntimeError
        iequil = int(nequil/nsave)

        if float(int(float(nsteps)/float(nsave))) != float(nsteps)/float(nsave):
            logger.error("Please set nsteps to an integer multiple of nsave\n")
            raise RuntimeError
        isteps = int(nsteps/nsave)
        nsave = int(nsave)

        if hasattr(self, 'simulation'):
            logger.warning('Deleting the simulation object and re-creating for MD\n')
            delattr(self, 'simulation')

        self.update_simulation(timestep=timestep, temperature=temperature, pressure=pressure, anisotropic=anisotropic, **kwargs)
        self.set_positions()

        # Minimize the energy.
        if minimize:
            if verbose: logger.info("Minimizing the energy... (starting energy % .3f kJ/mol)" %
                                    self.simulation.context.getState(getEnergy=True).getPotentialEnergy().value_in_unit(kilojoule_per_mole))
            self.simulation.minimizeEnergy()
            if verbose: logger.info("Done (final energy % .3f kJ/mol)\n" %
                                    self.simulation.context.getState(getEnergy=True).getPotentialEnergy().value_in_unit(kilojoule_per_mole))

        # Serialize the system if we want.
        Serialize = 0
        if Serialize:
            serial = XmlSerializer.serializeSystem(system)
            with wopen('%s_system.xml' % phase) as f: f.write(serial)

        # Determine number of degrees of freedom; the center of mass motion remover is also a constraint.
        kB = BOLTZMANN_CONSTANT_kB * AVOGADRO_CONSTANT_NA

        # Compute total mass.
        self.mass = self.compute_mass(self.system).in_units_of(gram / mole) /  AVOGADRO_CONSTANT_NA

        # Determine number of degrees of freedom.
        self.ndof = 3*(self.system.getNumParticles() - sum([self.system.isVirtualSite(i) for i in range(self.system.getNumParticles())])) \
            - self.system.getNumConstraints() - 3*self.pbc

        # Initialize statistics.
        edecomp = OrderedDict()
        # Stored coordinates, box vectors
        self.xyz_omms = []
        # Densities, potential and kinetic energies, box volumes, dipole moments
        Rhos = []
        Potentials = []
        Kinetics = []
        Volumes = []
        Dips = []
        Temps = []
        #========================#
        # Now run the simulation #
        #========================#
        # Initialize velocities.
        self.simulation.context.setVelocitiesToTemperature(temperature*kelvin)
        # Equilibrate.
        if iequil > 0:
            if verbose: logger.info("Equilibrating...\n")
            if self.pbc:
                if verbose: logger.info("%6s %9s %9s %13s %10s %13s\n" % ("Iter.", "Time(ps)", "Temp(K)", "Epot(kJ/mol)", "Vol(nm^3)", "Rho(kg/m^3)"))
            else:
                if verbose: logger.info("%6s %9s %9s %13s\n" % ("Iter.", "Time(ps)", "Temp(K)", "Epot(kJ/mol)"))
        for iteration in range(-1, iequil):
            if iteration >= 0:
                self.simulation.step(nsave)
            state = self.simulation.context.getState(getEnergy=True,getPositions=True,getVelocities=False,getForces=False)
            kinetic = state.getKineticEnergy()/self.tdiv
            potential = state.getPotentialEnergy()
            if self.pbc:
                box_vectors = state.getPeriodicBoxVectors()
                volume = self.compute_volume(box_vectors)
                density = (self.mass / volume).in_units_of(kilogram / meter**3)
            else:
                volume = 0.0 * nanometers ** 3
                density = 0.0 * kilogram / meter ** 3
            kinetic_temperature = 2.0 * kinetic / kB / self.ndof # (1/2) ndof * kB * T = KE
            if self.pbc:
                if verbose: logger.info("%6d %9.3f %9.3f % 13.3f %10.4f %13.4f\n" % (iteration+1, state.getTime() / picoseconds,
                                                                                     kinetic_temperature / kelvin, potential / kilojoules_per_mole,
                                                                                     volume / nanometers**3, density / (kilogram / meter**3)))
            else:
                if verbose: logger.info("%6d %9.3f %9.3f % 13.3f\n" % (iteration+1, state.getTime() / picoseconds,
                                                                       kinetic_temperature / kelvin, potential / kilojoules_per_mole))
        # Collect production data.
        if verbose: logger.info("Production...\n")
        if self.pbc:
            if verbose: logger.info("%6s %9s %9s %13s %10s %13s\n" % ("Iter.", "Time(ps)", "Temp(K)", "Epot(kJ/mol)", "Vol(nm^3)", "Rho(kg/m^3)"))
        else:
            if verbose: logger.info("%6s %9s %9s %13s\n" % ("Iter.", "Time(ps)", "Temp(K)", "Epot(kJ/mol)"))
        if save_traj:
            self.simulation.reporters.append(PDBReporter('%s-md.pdb' % self.name, nsteps))
            self.simulation.reporters.append(DCDReporter('%s-md.dcd' % self.name, nsave))

        for iteration in range(-1, isteps):
            # Propagate dynamics.
            if iteration >= 0: self.simulation.step(nsave)
            # Compute properties.
            state = self.simulation.context.getState(getEnergy=True,getPositions=True,getVelocities=False,getForces=False)
            kinetic = state.getKineticEnergy()/self.tdiv
            potential = state.getPotentialEnergy()
            kinetic_temperature = 2.0 * kinetic / kB / self.ndof
            if self.pbc:
                box_vectors = state.getPeriodicBoxVectors()
                volume = self.compute_volume(box_vectors)
                density = (self.mass / volume).in_units_of(kilogram / meter**3)
            else:
                box_vectors = None
                volume = 0.0 * nanometers ** 3
                density = 0.0 * kilogram / meter ** 3
            positions = state.getPositions(asNumpy=True).astype(np.float32) * nanometer
            self.xyz_omms.append([positions, box_vectors])
            # Perform energy decomposition.
            for comp, val in energy_components(self.simulation).items():
                if comp in edecomp:
                    edecomp[comp].append(val)
                else:
                    edecomp[comp] = [val]
            if self.pbc:
                if verbose: logger.info("%6d %9.3f %9.3f % 13.3f %10.4f %13.4f\n" % (iteration+1, state.getTime() / picoseconds,
                                                                                     kinetic_temperature / kelvin, potential / kilojoules_per_mole,
                                                                                     volume / nanometers**3, density / (kilogram / meter**3)))
            else:
                if verbose: logger.info("%6d %9.3f %9.3f % 13.3f\n" % (iteration+1, state.getTime() / picoseconds,
                                                                       kinetic_temperature / kelvin, potential / kilojoules_per_mole))
            Temps.append(kinetic_temperature / kelvin)
            Rhos.append(density.value_in_unit(kilogram / meter**3))
            Potentials.append(potential / kilojoules_per_mole)
            Kinetics.append(kinetic / kilojoules_per_mole)
            Volumes.append(volume / nanometer**3)
            Dips.append(get_dipole(self.simulation,positions=self.xyz_omms[-1][0]))
        Rhos = np.array(Rhos)
        Potentials = np.array(Potentials)
        Kinetics = np.array(Kinetics)
        Volumes = np.array(Volumes)
        Dips = np.array(Dips)
        Ecomps = OrderedDict([(key, np.array(val)) for key, val in edecomp.items()])
        Ecomps["Potential Energy"] = Potentials
        Ecomps["Kinetic Energy"] = Kinetics
        Ecomps["Temperature"] = Temps
        Ecomps["Total Energy"] = Potentials + Kinetics
        # Initialized property dictionary.
        prop_return = OrderedDict()
        prop_return.update({'Rhos': Rhos, 'Potentials': Potentials, 'Kinetics': Kinetics, 'Volumes': Volumes, 'Dips': Dips, 'Ecomps': Ecomps})
        return prop_return

    def scale_box(self, x=1.0, y=1.0, z=1.0):
        """ Scale the positions of molecules and box vectors. Molecular structures will be kept the same.
        Input: x, y, z :scaling factors (float)
        Output: None
        After this function call, self.xyz_omms will be overwritten with the new positions and box_vectors.
        """
        if not hasattr(self, 'xyz_omms'):
            logger.error("molecular_dynamics has not finished correctly!")
            raise RuntimeError
        # record the indices of each residue
        if not hasattr(self, 'residues_idxs'):
            self.residues_idxs = np.array([[a.index for a in r.atoms()] for r in self.simulation.topology.residues()])
        scale_xyz = np.array([x,y,z])
        # loop over each frame and replace items
        for i in range(len(self.xyz_omms)):
            pos, box = self.xyz_omms[i]
            # scale the box vectors
            new_box = np.array(box/nanometer) * scale_xyz
            # convert pos to np.array
            positions = np.array(pos/nanometer)
            # Positions of each residue
            residue_positions = np.take(positions, self.residues_idxs, axis=0)
            # Center of each residue
            res_center_positions = np.mean(residue_positions, axis=1)
            # Shift of each residue
            center_pos_shift = res_center_positions * (scale_xyz-1)
            # New positions
            new_pos = (residue_positions + center_pos_shift[:,np.newaxis,:]).reshape(-1,3)
            # update this frame
            self.xyz_omms[i] = [new_pos.astype(np.float32)*nanometer, new_box*nanometer]

class Liquid_OpenMM(Liquid):
    """ Condensed phase property matching using OpenMM. """
    def __init__(self,options,tgt_opts,forcefield):
        # Time interval (in ps) for writing coordinates
        self.set_option(tgt_opts,'force_cuda',forceprint=True)
        # Enable multiple timestep integrator
        self.set_option(tgt_opts,'mts_integrator',forceprint=True)
        # Enable ring polymer MD
        self.set_option(options,'rpmd_beads',forceprint=True)
        # OpenMM precision
        self.set_option(tgt_opts,'openmm_precision','precision',default="mixed")
        # OpenMM platform
        self.set_option(tgt_opts,'openmm_platform','platname',default="CUDA")
        # Name of the liquid coordinate file.
        self.set_option(tgt_opts,'liquid_coords',default='liquid.pdb',forceprint=True)
        # Name of the gas coordinate file.
        self.set_option(tgt_opts,'gas_coords',default='gas.pdb',forceprint=True)
        # Name of the surface tension coordinate file. (e.g. an elongated box with a film of water)
        self.set_option(tgt_opts,'nvt_coords',default='surf.pdb',forceprint=True)
        # Set the number of steps between MC barostat adjustments.
        self.set_option(tgt_opts,'mc_nbarostat')
        # Class for creating engine object.
        self.engine_ = OpenMM
        # Name of the engine to pass to npt.py.
        self.engname = "openmm"
        # Command prefix.
        self.nptpfx = "bash runcuda.sh"
        if tgt_opts['remote_backup']:
            self.nptpfx += " -b"
        # Extra files to be linked into the temp-directory.
        self.nptfiles = []
        self.nvtfiles = []
        # Set some options for the polarization correction calculation.
        self.gas_engine_args = {}
        # Scripts to be copied from the ForceBalance installation directory.
        self.scripts = ['runcuda.sh']
        # Initialize the base class.
        super(Liquid_OpenMM,self).__init__(options,tgt_opts,forcefield)
        # Send back the trajectory file.
        if self.save_traj > 0:
            self.extra_output = ['liquid-md.pdb', 'liquid-md.dcd']
        # These functions need to be called after self.nptfiles is populated
        self.post_init(options)

class AbInitio_OpenMM(AbInitio):
    """ Force and energy matching using OpenMM. """
    def __init__(self,options,tgt_opts,forcefield):
        ## Default file names for coordinates and key file.
        self.set_option(tgt_opts,'pdb',default="conf.pdb")
        self.set_option(tgt_opts,'coords',default="all.gro")
        self.set_option(tgt_opts,'openmm_precision','precision',default="double", forceprint=True)
        self.set_option(tgt_opts,'openmm_platform','platname',default="CUDA", forceprint=True)
        self.engine_ = OpenMM
        ## Initialize base class.
        super(AbInitio_OpenMM,self).__init__(options,tgt_opts,forcefield)

class BindingEnergy_OpenMM(BindingEnergy):
    """ Binding energy matching using OpenMM. """

    def __init__(self,options,tgt_opts,forcefield):
        self.engine_ = OpenMM
        self.set_option(tgt_opts,'openmm_precision','precision',default="double", forceprint=True)
        self.set_option(tgt_opts,'openmm_platform','platname',default="Reference", forceprint=True)
        ## Initialize base class.
        super(BindingEnergy_OpenMM,self).__init__(options,tgt_opts,forcefield)

class Interaction_OpenMM(Interaction):
    """ Interaction matching using OpenMM. """
    def __init__(self,options,tgt_opts,forcefield):
        ## Default file names for coordinates and key file.
        self.set_option(tgt_opts,'coords',default="all.pdb")
        self.set_option(tgt_opts,'openmm_precision','precision',default="double", forceprint=True)
        self.set_option(tgt_opts,'openmm_platform','platname',default="Reference", forceprint=True)
        self.engine_ = OpenMM
        ## Initialize base class.
        super(Interaction_OpenMM,self).__init__(options,tgt_opts,forcefield)

class Moments_OpenMM(Moments):
    """ Multipole moment matching using OpenMM. """
    def __init__(self,options,tgt_opts,forcefield):
        ## Default file names for coordinates and key file.
        self.set_option(tgt_opts,'coords',default="input.pdb")
        self.set_option(tgt_opts,'openmm_precision','precision',default="double", forceprint=True)
        self.set_option(tgt_opts,'openmm_platform','platname',default="Reference", forceprint=True)
        self.engine_ = OpenMM
        ## Initialize base class.
        super(Moments_OpenMM,self).__init__(options,tgt_opts,forcefield)

class Hydration_OpenMM(Hydration):
    """ Single point hydration free energies using OpenMM. """

    def __init__(self,options,tgt_opts,forcefield):
        ## Default file names for coordinates and key file.
        # self.set_option(tgt_opts,'coords',default="input.pdb")
        self.set_option(tgt_opts,'openmm_precision','precision',default="double", forceprint=True)
        self.set_option(tgt_opts,'openmm_platform','platname',default="CUDA", forceprint=True)
        self.engine_ = OpenMM
        self.engname = "openmm"
        ## Scripts to be copied from the ForceBalance installation directory.
        self.scripts = ['runcuda.sh']
        ## Suffix for coordinate files.
        self.crdsfx = '.pdb'
        ## Command prefix.
        self.prefix = "bash runcuda.sh"
        if tgt_opts['remote_backup']:
            self.prefix += " -b"
        ## Initialize base class.
        super(Hydration_OpenMM,self).__init__(options,tgt_opts,forcefield)
        ## Send back the trajectory file.
        if self.save_traj > 0:
            self.extra_output = ['openmm-md.dcd']

<<<<<<< HEAD
class OptGeoTarget_OpenMM(OptGeoTarget):
    """ Optimized geometry matching using OpenMM. """

    def __init__(self,options,tgt_opts,forcefield):
        self.engine_ = OpenMM
        self.set_option(tgt_opts,'openmm_precision','precision',default="double", forceprint=True)
        self.set_option(tgt_opts,'openmm_platform','platname',default="Reference", forceprint=True)
        ## Initialize base class.
        super(OptGeoTarget_OpenMM,self).__init__(options,tgt_opts,forcefield)
=======
class Vibration_OpenMM(Vibration):
    """ Vibrational frequency matching using TINKER. """
    def __init__(self,options,tgt_opts,forcefield):
        ## Default file names for coordinates and key file.
        self.set_option(tgt_opts,'coords',default="input.pdb")
        self.set_option(tgt_opts,'openmm_precision','precision',default="double", forceprint=True)
        self.set_option(tgt_opts,'openmm_platform','platname',default="Reference", forceprint=True)
        self.engine_ = OpenMM
        ## Initialize base class.
        super(Vibration_OpenMM,self).__init__(options,tgt_opts,forcefield)
>>>>>>> 8ca54679
<|MERGE_RESOLUTION|>--- conflicted
+++ resolved
@@ -15,11 +15,8 @@
 from forcebalance.interaction import Interaction
 from forcebalance.moments import Moments
 from forcebalance.hydration import Hydration
-<<<<<<< HEAD
+from forcebalance.vibration import Vibration
 from forcebalance.opt_geo_target import OptGeoTarget
-=======
-from forcebalance.vibration import Vibration
->>>>>>> 8ca54679
 import networkx as nx
 import numpy as np
 import sys
@@ -1561,17 +1558,6 @@
         if self.save_traj > 0:
             self.extra_output = ['openmm-md.dcd']
 
-<<<<<<< HEAD
-class OptGeoTarget_OpenMM(OptGeoTarget):
-    """ Optimized geometry matching using OpenMM. """
-
-    def __init__(self,options,tgt_opts,forcefield):
-        self.engine_ = OpenMM
-        self.set_option(tgt_opts,'openmm_precision','precision',default="double", forceprint=True)
-        self.set_option(tgt_opts,'openmm_platform','platname',default="Reference", forceprint=True)
-        ## Initialize base class.
-        super(OptGeoTarget_OpenMM,self).__init__(options,tgt_opts,forcefield)
-=======
 class Vibration_OpenMM(Vibration):
     """ Vibrational frequency matching using TINKER. """
     def __init__(self,options,tgt_opts,forcefield):
@@ -1582,4 +1568,13 @@
         self.engine_ = OpenMM
         ## Initialize base class.
         super(Vibration_OpenMM,self).__init__(options,tgt_opts,forcefield)
->>>>>>> 8ca54679
+
+class OptGeoTarget_OpenMM(OptGeoTarget):
+    """ Optimized geometry matching using OpenMM. """
+
+    def __init__(self,options,tgt_opts,forcefield):
+        self.engine_ = OpenMM
+        self.set_option(tgt_opts,'openmm_precision','precision',default="double", forceprint=True)
+        self.set_option(tgt_opts,'openmm_platform','platname',default="Reference", forceprint=True)
+        ## Initialize base class.
+        super(OptGeoTarget_OpenMM,self).__init__(options,tgt_opts,forcefield)