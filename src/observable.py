import os
import numpy as np

from forcebalance.finite_difference import fdwrap, f12d3p
from forcebalance.molecule import Molecule
from forcebalance.nifty import col, flat, statisticalInefficiency
from forcebalance.nifty import printcool

from collections import OrderedDict

from forcebalance.output import getLogger
logger = getLogger(__name__)

# method mean_stderr
def mean_stderr(ts):
    """Return mean and standard deviation of a time series ts."""
    return np.mean(ts), \
      np.std(ts)*np.sqrt(statisticalInefficiency(ts, warn=False)/len(ts))

# method energy_derivatives
def energy_derivatives(engine, FF, mvals, h, pgrad, length, AGrad=True):
    """Compute the first derivatives of a set of snapshot energies with respect
    to the force field parameters. The function calls the finite
    difference subroutine on the energy_driver subroutine also in this
    script.

    Parameters
    ----------
    engine : Engine
        Use this Engine (`GMX`,`TINKER`,`OPENMM` etc.) object to get the energy
        snapshots.
    FF : FF
       Force field object.
    mvals : list
        Mathematical parameter values.
    h : float
        Finite difference step size.
    length : int
        Number of snapshots (length of energy trajectory).
    AGrad : Boolean
        Switch that turns derivatives on or off; if off, return all zeros.

    Returns
    -------
    G : np.array
        Derivative of the energy in a FF.np x length array.
    
    """
    G = np.zeros((FF.np, length))
    
    if not AGrad:
        return G
    def energy_driver(mvals_):
        FF.make(mvals_)
        return engine.energy()

    ED0 = energy_driver(mvals)
        
    for i in pgrad:
        logger.info("%i %s\r" % (i, (FF.plist[i] + " "*30)))
        EDG, _   = f12d3p(fdwrap(energy_driver, mvals, i), h, f0=ED0)

        G[i,:]   = EDG[:]
    return G

class Observable(object):
    """
    Base class for thermodynamical observable used for fitting. This can
    be any experimental data that can be calculated as an ensemble
    average from a simulation.

    Data attributes
    ---------------
    name : string
        Identifier for the observable that is specified in `observables` in Target
        options.
    sreq : list of (strings or lists)
        The names of simulation types that are needed to calculate
        this observable.  If a string is added to the list, then that
        simulation is *required* to calculate the observable.  If a
        list is added, then any simulation within that type is allowed,
        but the first member of the list is used by default.
    treq : list of strings
        The names of timeseries from each simulation that are needed to
        calculate this observable.
    dreq : list of strings
        The names of timeseries from each simulation - in addition to
        "treq" - that are needed to *differentiate* this observable.
        (Usually energy derivatives)
    """
<<<<<<< HEAD
    def __init__(self, source, name=None):
        self.name        = name if name is not None else "empty"
        self.sreq = []
        self.dreq = ['energy_derivatives']
=======

    def __init__(self, source):
        # Reference data which can be useful in calculating the observable.
        self.Data = source[self.columns]
        # Required time series for the gradient (defaults to energy derivatives).
        self.grad_requires = OrderedDict([(simulation, 'energy_derivatives') for simulation in self.requires.keys()])
>>>>>>> efdb8427
                    
    def __str__(self):
        return "Observable = " + self.name.capitalize() + "; Columns = " + ', '.join(self.columns)

    def extract(self, engines, FF, mvals, h, AGrad=True):
        """Calculate and extract the observable from MD results. How this is done
        depends on the observable and the engine so this must be
        implemented in the subclass.

        Parameters
        ----------
        engines : list
            A list of Engine objects that are requred to calculate the observable.
        FF : FF
            Force field object.
        mvals : list
            Mathematical parameter values.
        h : float
            Finite difference step size.
        AGrad : Boolean
            Switch that turns derivatives on or off; if off, return all zeros.
        
        Returns
        -------
        result : (float, float, np.array)
            The returned tuple is (Q, Qerr, Qgrad), where Q is the calculated
            observable, Qerr is the calculated standard deviation of the observable,
            and Qgrad is a M-array with the calculated gradients for the
            observable, with M being the number of force field parameters that are
            being fitted. 
        
        """
        logger.error("Extract method not implemented in base class.\n")    
        raise NotImplementedError

# class Observable_Density
class Observable_Density(Observable):
<<<<<<< HEAD
    def __init__(self, source, name=None):
        """ Density. """
        super(Observable_Density, self).__init__(source, name)
        
        self.name = name if name is not None else "density"
        self.sreq = [{'liquid':['density'], 'solid':['density']}]
=======

    """ 
    The Observable_Density class implements common methods for
    extracting the density from a simulation, but does not specify the
    simulation itself ('requires' attribute).  Don't create a
    Density object directly, use the Liquid_Density and Solid_Density
    derived classes.

    This is due to our overall framework that each observable must
    have a unique list of required simulations, yet the formula for
    calculating the density and its derivative is always the same.
    """

    def __init__(self, source):
        # Name of the observable.
        self.name = 'density'
        # Columns that are taken from the data table.
        self.columns = ['density']
        super(Observable_Density, self).__init__(source)
>>>>>>> efdb8427

    def extract(self, engines, FF, mvals, h, pgrad, AGrad=True):         
        #==========================================#
        #  Physical constants and local variables. #
        #==========================================#
        # Energies in kJ/mol and lengths in nanometers.
        kB    = 0.008314472471220214
        kT    = kB*self.temperature
        Beta  = 1.0/kT
        mBeta = -Beta
 
        #======================================================#
        #  Get simulation properties depending on the engines. #
        #======================================================#
        if self.engname == "gromacs":
            # Default name
            deffnm = os.path.basename(os.path.splitext(engines[0].mdene)[0])
            # What energy terms are there and what is their order
            energyterms = engines[0].energy_termnames(edrfile="%s.%s" % (deffnm, "edr"))
            # Grab energy terms to print and keep track of energy term order.
            ekeep  = ['Total-Energy', 'Potential', 'Kinetic-En.', 'Temperature']
            ekeep += ['Volume', 'Density']

            ekeep_order = [key for (key, value) in
                           sorted(energyterms.items(), key=lambda (k, v) : v)
                           if key in ekeep]

            # Perform energy component analysis and return properties.
            engines[0].callgmx(("g_energy " +
                                "-f %s.%s " % (deffnm, "edr") +
                                "-o %s-energy.xvg " % deffnm +
                                "-xvg no"),
                                stdin="\n".join(ekeep))
            
        # Read data and store properties by grabbing columns in right order.
        data        = np.loadtxt("%s-energy.xvg" % deffnm)            
        Energy      = data[:, ekeep_order.index("Total-Energy") + 1]
        Potential   = data[:, ekeep_order.index("Potential") + 1]
        Kinetic     = data[:, ekeep_order.index("Kinetic-En.") + 1]
        Volume      = data[:, ekeep_order.index("Volume") + 1]
        Temperature = data[:, ekeep_order.index("Temperature") + 1]
        Density     = data[:, ekeep_order.index("Density") + 1]

        #============================================#
        #  Compute the potential energy derivatives. #
        #============================================#
        logger.info(("Calculating potential energy derivatives " +
                     "with finite difference step size: %f\n" % h))
        printcool("Initializing array to length %i" % len(Energy),
                  color=4, bold=True)    
        G = energy_derivatives(engines[0], FF, mvals, h, pgrad, len(Energy), AGrad)
        
        #=========================================#
        #  Observable properties and derivatives. #
        #=========================================#
        # Average and error.
        Rho_avg, Rho_err = mean_stderr(Density)
        # Analytic first derivative.
        Rho_grad = mBeta * (flat(np.mat(G) * col(Density)) / len(Density) \
                            - np.mean(Density) * np.mean(G, axis=1))
        return Rho_avg, Rho_err, Rho_grad

class Liquid_Density(Observable_Density):
    def __init__(self, source):
        # The density time series is required from the simulation.
        self.requires = OrderedDict([('liquid', ['density'])])
        super(Liquid_Density, self).__init__(source)

class Solid_Density(Observable_Density):
    def __init__(self, source):
        # The density time series is required from the simulation.
        self.requires = OrderedDict([('solid', ['density'])])
        super(Solid_Density, self).__init__(source)

# class Observable_H_vap
class Observable_H_vap(Observable):
    def __init__(self, source):
        """ Enthalpy of vaporization. """
<<<<<<< HEAD
        super(Observable_H_vap, self).__init__(source, name)
        
        self.name = name if name is not None else "H_vap"

        # Calculating the heat of vaporization requires a liquid simulation and a gas simulation.
        self.sreq = [{'liquid':['energy', 'volume']},
                     {'gas':['energy']}]
=======
        # Name of the observable.
        self.name = 'hvap'
        # Columns that are taken from the data table.
        self.columns = ['hvap']
        # Get energy/volume from liquid simulation, and energy from gas simulation.
        self.requires = OrderedDict([('liquid', ['energy', 'volume']), ('gas', ['energy'])])
        # Initialize the base class
        super(Observable_H_vap, self).__init__(source)
>>>>>>> efdb8427

    def extract(self, engines, FF, mvals, h, pgrad, AGrad=True): 
        #==========================================#
        #  Physical constants and local variables. #
        #==========================================#
        # Energies in kJ/mol and lengths in nanometers.
        kB      = 0.008314472471220214
        kT      = kB*self.temperature
        Beta    = 1.0/kT
        mBeta   = -Beta
        # Conversion factor between 1 kJ/mol -> bar nm^3 
        pconv   = 16.6054

        # Number of molecules in the liquid phase.
        mol     = Molecule(os.path.basename(os.path.splitext(engines[0].mdtraj)[0]) +
                           ".gro")
        nmol = len(mol.molecules)

        #======================================================#
        #  Get simulation properties depending on the engines. #
        #======================================================#
        if self.engname == "gromacs":
            # Default names
            deffnm1 = os.path.basename(os.path.splitext(engines[0].mdene)[0])
            deffnm2 = os.path.basename(os.path.splitext(engines[1].mdene)[0])
            # Figure out which energy terms and present and their order. 
            energyterms1 = engines[0].energy_termnames(edrfile="%s.%s" % (deffnm1, "edr"))
            energyterms2 = engines[1].energy_termnames(edrfile="%s.%s" % (deffnm2, "edr"))
            # Grab energy terms to print and keep track of energy term order.
            ekeep1  = ['Total-Energy', 'Potential', 'Kinetic-En.', 'Temperature', 'Volume']
            ekeep2  = ['Total-Energy', 'Potential', 'Kinetic-En.', 'Temperature']

            ekeep_order1 = [key for (key, value)
                            in sorted(energyterms1.items(), key=lambda (k, v) : v)
                            if key in ekeep1]
            ekeep_order2 = [key for (key, value)
                            in sorted(energyterms2.items(), key=lambda (k, v) : v)
                            if key in ekeep2]

            # Perform energy component analysis and return properties.
            engines[0].callgmx(("g_energy " +
                                "-f %s.%s " % (deffnm1, "edr") +
                                "-o %s-energy.xvg " % deffnm1 +
                                "-xvg no"),
                                stdin="\n".join(ekeep1))
            engines[1].callgmx(("g_energy " +
                                "-f %s.%s " % (deffnm2, "edr") +
                                "-o %s-energy.xvg " % deffnm2 +
                                "-xvg no"),
                                stdin="\n".join(ekeep2))

        # Read data and store properties by grabbing columns in right order.
        data1       = np.loadtxt("%s-energy.xvg" % deffnm1)
        data2       = np.loadtxt("%s-energy.xvg" % deffnm2)
        Energy      = data1[:, ekeep_order1.index("Total-Energy") + 1]
        Potential   = data1[:, ekeep_order1.index("Potential") + 1]
        Kinetic     = data1[:, ekeep_order1.index("Kinetic-En.") + 1]
        Temperature = data1[:, ekeep_order1.index("Temperature") + 1]
        Volume      = data1[:, ekeep_order1.index("Volume") + 1]
        mEnergy     = data2[:, ekeep_order2.index("Total-Energy") + 1]
        mPotential  = data2[:, ekeep_order2.index("Potential") + 1]
        mKinetic    = data2[:, ekeep_order2.index("Kinetic-En.") + 1]
        
        #============================================#
        #  Compute the potential energy derivatives. #
        #============================================#
        logger.info(("Calculating potential energy derivatives " +
                     "with finite difference step size: %f\n" % h))
        printcool("Initializing arrays to lengths %d" % len(Energy),
                  color=4, bold=True)
        
        G  = energy_derivatives(engines[0], FF, mvals, h, pgrad, len(Energy), AGrad)
        Gm = energy_derivatives(engines[1], FF, mvals, h, pgrad, len(mEnergy), AGrad)
                
        #=========================================#
        #  Observable properties and derivatives. #
        #=========================================#
        # Average and error.
        E_avg, E_err     = mean_stderr(Energy)
        Em_avg, Em_err   = mean_stderr(mEnergy)
        Vol_avg, Vol_err = mean_stderr(Volume)
                
        Hvap_avg = Em_avg - E_avg/nmol - self.pressure*Vol_avg/nmol/pconv + kT 
        Hvap_err = np.sqrt((E_err/nmol)**2 + Em_err**2
                           + (self.pressure**2) * (Vol_err**2)/(float(nmol)**2)/(pconv**2))
        # Analytic first derivative.
        Hvap_grad  = np.mean(Gm, axis=1)
        Hvap_grad += mBeta * (flat(np.mat(Gm) * col(mEnergy)) / len(mEnergy) \
                               - np.mean(mEnergy) * np.mean(Gm, axis=1))
        Hvap_grad -= np.mean(G, axis=1)/nmol
        Hvap_grad += Beta * (flat(np.mat(G) * col(Energy)) / len(Energy) \
                               - np.mean(Energy) * np.mean(G, axis=1))/nmol
        Hvap_grad += (Beta*self.pressure/nmol/pconv) * \
          (flat(np.mat(G) * col(Volume)) / len(Volume) \
           - np.mean(Volume) * np.mean(G, axis=1))

        return Hvap_avg, Hvap_err, Hvap_grad

<<<<<<< HEAD
# class Observable_Kappa
class Observable_Kappa(Observable):
    def __init__(self, source, name=None):
        """ Compressibility (applies to liquid and lipid bilayer.) """
        super(Observable_H_vap, self).__init__(source, name)
        self.name = name if name is not None else "H_vap"
        # List of dictionaries of simulation names : timeseries that
        # we extract from the simulation.

        # Each dictionary represents a simulation needed to calculate
        # the observable, but the required timeseries depends on the
        # simulation that we run.
        self.sreq = [{'liquid':['volume'], 'bilayer':['al']}],
=======
# class Observable_Al
class Observable_Al(Observable):
    def __init__(self, source):
        """ Area per lipid. """
        # Name of the observable.
        self.name = 'al'
        # Columns that are taken from the data table.
        self.columns = ['al']
        # Get area per lipid from the bilayer simulation.
        self.requires = OrderedDict([('bilayer', ['al'])])
        # Initialize the base class
        super(Observable_Al, self).__init__(source)

# class Observable_Scd
class Observable_Scd(Observable):
    def __init__(self, source):
        """ Deuterium order parameter. """
        # Name of the observable.
        self.name = 'scd'
        # Columns that are taken from the data table.
        self.columns = ['scd1_idx', 'scd1', 'scd2_idx', 'scd2']
        # Get deuterium order parameter from the bilayer simulation.
        self.requires = OrderedDict([('bilayer', ['scd1', 'scd2'])])
        # Initialize the base class
        super(Observable_Scd, self).__init__(source)

# class Lipid_Kappa
class Lipid_Kappa(Observable):
    def __init__(self, source):
        """ Compressibility as calculated for lipid bilayers. """
        # Name of the observable.
        self.name = 'kappa'
        # Columns that are taken from the data table.
        self.columns = ['kappa']
        # Get area per lipid from the bilayer simulation.
        self.requires = OrderedDict([('bilayer', ['al'])])
        # Initialize the base class
        super(Lipid_Kappa, self).__init__(source)

# class Liquid_Kappa
class Liquid_Kappa(Observable):
    def __init__(self, source):
        """ Compressibility as calculated for liquids. """
        # Name of the observable.
        self.name = 'kappa'
        # Columns that are taken from the data table.
        self.columns = ['kappa']
        # Get area per lipid from the bilayer simulation.
        self.requires = OrderedDict([('liquid', ['volume'])])
        # Initialize the base class
        super(Liquid_Kappa, self).__init__(source)

## A mapping that takes us from observable names to possible Observable objects.
OMap = {'density' : [Liquid_Density, Solid_Density],
        'rho' : [Liquid_Density, Solid_Density],
        'hvap' : [Observable_H_vap],
        'h_vap' : [Observable_H_vap],
        'al' : [Observable_Al],
        'kappa' : [Liquid_Kappa, Lipid_Kappa],
        'scd' : [Observable_Scd]}
>>>>>>> efdb8427
<|MERGE_RESOLUTION|>--- conflicted
+++ resolved
@@ -74,33 +74,11 @@
     name : string
         Identifier for the observable that is specified in `observables` in Target
         options.
-    sreq : list of (strings or lists)
-        The names of simulation types that are needed to calculate
-        this observable.  If a string is added to the list, then that
-        simulation is *required* to calculate the observable.  If a
-        list is added, then any simulation within that type is allowed,
-        but the first member of the list is used by default.
-    treq : list of strings
-        The names of timeseries from each simulation that are needed to
-        calculate this observable.
-    dreq : list of strings
-        The names of timeseries from each simulation - in addition to
-        "treq" - that are needed to *differentiate* this observable.
-        (Usually energy derivatives)
     """
-<<<<<<< HEAD
     def __init__(self, source, name=None):
-        self.name        = name if name is not None else "empty"
-        self.sreq = []
-        self.dreq = ['energy_derivatives']
-=======
-
-    def __init__(self, source):
         # Reference data which can be useful in calculating the observable.
         self.Data = source[self.columns]
-        # Required time series for the gradient (defaults to energy derivatives).
-        self.grad_requires = OrderedDict([(simulation, 'energy_derivatives') for simulation in self.requires.keys()])
->>>>>>> efdb8427
+        self.name = name if name is not None else "empty"
                     
     def __str__(self):
         return "Observable = " + self.name.capitalize() + "; Columns = " + ', '.join(self.columns)
@@ -138,14 +116,6 @@
 
 # class Observable_Density
 class Observable_Density(Observable):
-<<<<<<< HEAD
-    def __init__(self, source, name=None):
-        """ Density. """
-        super(Observable_Density, self).__init__(source, name)
-        
-        self.name = name if name is not None else "density"
-        self.sreq = [{'liquid':['density'], 'solid':['density']}]
-=======
 
     """ 
     The Observable_Density class implements common methods for
@@ -165,7 +135,6 @@
         # Columns that are taken from the data table.
         self.columns = ['density']
         super(Observable_Density, self).__init__(source)
->>>>>>> efdb8427
 
     def extract(self, engines, FF, mvals, h, pgrad, AGrad=True):         
         #==========================================#
@@ -244,15 +213,6 @@
 class Observable_H_vap(Observable):
     def __init__(self, source):
         """ Enthalpy of vaporization. """
-<<<<<<< HEAD
-        super(Observable_H_vap, self).__init__(source, name)
-        
-        self.name = name if name is not None else "H_vap"
-
-        # Calculating the heat of vaporization requires a liquid simulation and a gas simulation.
-        self.sreq = [{'liquid':['energy', 'volume']},
-                     {'gas':['energy']}]
-=======
         # Name of the observable.
         self.name = 'hvap'
         # Columns that are taken from the data table.
@@ -261,7 +221,6 @@
         self.requires = OrderedDict([('liquid', ['energy', 'volume']), ('gas', ['energy'])])
         # Initialize the base class
         super(Observable_H_vap, self).__init__(source)
->>>>>>> efdb8427
 
     def extract(self, engines, FF, mvals, h, pgrad, AGrad=True): 
         #==========================================#
@@ -360,21 +319,6 @@
 
         return Hvap_avg, Hvap_err, Hvap_grad
 
-<<<<<<< HEAD
-# class Observable_Kappa
-class Observable_Kappa(Observable):
-    def __init__(self, source, name=None):
-        """ Compressibility (applies to liquid and lipid bilayer.) """
-        super(Observable_H_vap, self).__init__(source, name)
-        self.name = name if name is not None else "H_vap"
-        # List of dictionaries of simulation names : timeseries that
-        # we extract from the simulation.
-
-        # Each dictionary represents a simulation needed to calculate
-        # the observable, but the required timeseries depends on the
-        # simulation that we run.
-        self.sreq = [{'liquid':['volume'], 'bilayer':['al']}],
-=======
 # class Observable_Al
 class Observable_Al(Observable):
     def __init__(self, source):
@@ -434,5 +378,4 @@
         'h_vap' : [Observable_H_vap],
         'al' : [Observable_Al],
         'kappa' : [Liquid_Kappa, Lipid_Kappa],
-        'scd' : [Observable_Scd]}
->>>>>>> efdb8427
+        'scd' : [Observable_Scd]}