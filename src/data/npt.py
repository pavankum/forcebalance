--- conflicted
+++ resolved
@@ -535,6 +535,9 @@
                 platform.setPropertyDefaultValue("CudaDeviceIndex", device)
                 platform.setPropertyDefaultValue("CudaPrecision", precision)
                 platform.setPropertyDefaultValue("OpenCLDeviceIndex", device)
+                cpupme = os.environ.get('CPU_PME',"n")
+                if cpupme.lower() == "y":
+                    platform.setPropertyDefaultValue("CudaUseCpuPme", "true")
             except:
                 traceback.print_exc()
                 if args.force_cuda:
@@ -542,23 +545,10 @@
                 platname = "Reference"
         if platname == "Reference":
             platform = Platform.getPlatformByName(platname)
-<<<<<<< HEAD
-
         # Create the system.
         try:
             pdb = self.PDBs[phase]
             settings = self.Settings[phase]
-=======
-            # Set the device to the environment variable or zero otherwise
-            device = os.environ.get('CUDA_DEVICE',"0")
-            print "Setting Device to", device
-            platform.setPropertyDefaultValue("CudaDeviceIndex", device)
-            platform.setPropertyDefaultValue("CudaPrecision", precision)
-            platform.setPropertyDefaultValue("OpenCLDeviceIndex", device)
-            cpupme = os.environ.get('CPU_PME',"n")
-            if cpupme.lower() == "y":
-                platform.setPropertyDefaultValue("CudaUseCpuPme", "true")
->>>>>>> 1451bbc0
         except:
             traceback.print_exc()
             raise RuntimeError("Tried to load pdb and settings for %s phase but failed" % phase)
