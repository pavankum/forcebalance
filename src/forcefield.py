""" @package forcebalance.forcefield

Force field module.

In ForceBalance a 'force field' is built from a set of files containing
physical parameters.  These files can be anything that enter into any
computation - our original program was quite dependent on the GROMACS
force field format, but this program is set up to allow very general
input formats.

We introduce several important concepts:

1) Adjustable parameters are allocated into a vector.

To cast the force field optimization as a math problem, we treat all
of the parameters on equal footing and write them as indices in a parameter vector.

2) A mapping from interaction type to parameter number.

Each element in the parameter vector corresponds to one or more
interaction types.  Whenever we change the parameter vector and
recompute the objective function, this amounts to changing the
physical parameters in the simulations, so we print out new
force field files for external programs.  In addition, when
these programs are computing the objective function we are often
in low-level subroutines that compute terms in the energy and
force.  If we need an analytic derivative of the objective
function, then these subroutines need to know which index of the
parameter vector needs to be modified.

This is done by way of a hash table: for example, when we are
computing a Coulomb interaction between atom 4 and atom 5, we
can build the words 'COUL4' and 'COUL5' and look it up in the
parameter map; this gives us two numbers (say, 10 and 11)
corresponding to the eleventh and twelfth element of the
parameter vector.  Then we can compute the derivatives of
the energy w/r.t. these parameters (in this case, COUL5/rij
and COUL4/rij) and increment these values in the objective function
gradient.

In custom-implemented force fields (see counterpoisematch.py)
the hash table can also be used to look up parameter values for
computation of interactions.  This is probably not the fastest way
to do things, however.

3) Distinction between physical and mathematical parameters.

The optimization algorithm works in a space that is related to, but
not exactly the same as the physical parameter space.  The reasons
for why we do this are:

a) Each parameter has its own physical units.  On the one hand
it's not right to treat different physical units all on the same
footing, so nondimensionalization is desirable.  To make matters
worse, the force field parameters can be small as 1e-8 or as
large as 1e+6 depending on the parameter type.  This means the
elements of the objective function gradient / Hessian have
elements that differ from each other in size by 10+ orders of
magnitude, leading to mathematical instabilities in the optimizer.

b) The parameter space can be constrained, most notably for atomic
partial charges where we don't want to change the overall charge
on a molecule.  Thus we wish to project out certain movements
in the mathematical parameters such that they don't change the physical
parameters.

c) We wish to regularize our optimization so as to avoid changing
our parameters in very insensitive directions (linear dependencies).
However, the sensitivity of the objective function to changes in the
force field depends on the physical units!

For all of these reasons, we introduce a 'transformation matrix'
which maps mathematical parameters onto physical parameters.  The
diagonal elements in this matrix are rescaling factors; they take the
mathematical parameter and magnify it by this constant factor.  The
off-diagonal elements correspond to rotations and other linear
transformations, and currently I just use them to project out the
'increase the net charge' direction in the physical parameter space.

Note that with regularization, these rescaling factors are equivalent
to the widths of prior distributions in a maximum likelihood framework.
Because there is such a correspondence between rescaling factors and
choosing a prior, they need to be chosen carefully.  This is work in
progress.  Another possibility is to sample the width of the priors from
a noninformative distribution -- the hyperprior (we can choose the
Jeffreys prior or something).  This is work in progress.

Right now only GROMACS parameters are supported, but this class is extensible,
we need more modules!

@author Lee-Ping Wang
@date 04/2012

"""

import os
import sys
from re import match, sub, split
import forcebalance
from forcebalance import gmxio, qchemio, tinkerio, custom_io, openmmio, amberio, psi4io 
from forcebalance.finite_difference import in_fd
from numpy import argsort, arange, array, diag, exp, eye, log, mat, mean, ndarray, ones, vstack, zeros, sin, cos, pi, sqrt
from numpy.linalg import norm
from forcebalance.nifty import col, flat, invert_svd, isint, isfloat, kb, orthogonalize, pmat2d, printcool, row, warn_press_key, printcool_dictionary
from string import count
from copy import deepcopy
try:
    from lxml import etree
except: pass
import traceback
import itertools
from collections import OrderedDict, defaultdict
<<<<<<< HEAD
=======
from forcebalance.baseclass import ForceBalanceBaseClass
from forcebalance.output import getLogger
logger = getLogger(__name__)
>>>>>>> 5988a09d

FF_Extensions = {"itp" : "gmx",
                 "in"  : "qchem",
                 "prm" : "tinker",
                 "gen" : "custom",
                 "xml" : "openmm",
                 "frcmod" : "frcmod",
                 "mol2" : "mol2",
                 "gbs"  : "gbs",
                 "grid" : "grid"
                 }

""" Recognized force field formats. """
FF_IOModules = {"gmx": gmxio.ITP_Reader ,
                "qchem": qchemio.QCIn_Reader ,
                "tinker": tinkerio.Tinker_Reader ,
                "custom": custom_io.Gen_Reader , 
                "openmm" : openmmio.OpenMM_Reader,
                "frcmod" : amberio.FrcMod_Reader,
                "mol2" : amberio.Mol2_Reader,
                "gbs" : psi4io.GBS_Reader,
                "grid" : psi4io.Grid_Reader
                }

def determine_fftype(ffname,verbose=False):
    """ Determine the type of a force field file.  It is possible to
    specify the file type explicitly in the input file using the
    syntax 'force_field.ext:type'.  Otherwise this function will try
    to determine the force field type by extension. """

    fsplit = ffname.split('/')[-1].split(':')
    fftype = None
    if verbose: logger.info("Determining file type of %s ..." % fsplit[0])
    if len(fsplit) == 2:
        if fsplit[1] in FF_IOModules:
            if verbose: logger.info("We're golden! (%s)\n" % fsplit[1])
            fftype = fsplit[1]
        else:
            if verbose: logger.info("\x1b[91m Warning: \x1b[0m %s not in supported types (%s)!\n" % (fsplit[1],', '.join(FF_IOModules.keys())))
    elif len(fsplit) == 1:
        if verbose: logger.info("Guessing from extension (you may specify type with filename:type) ...")
        ffname = fsplit[0]
        ffext = ffname.split('.')[-1]
        if ffext in FF_Extensions:
            guesstype = FF_Extensions[ffext]
            if guesstype in FF_IOModules:
                if verbose: logger.info("guessing %s -> %s!\n" % (ffext, guesstype))
                fftype = guesstype
            else:
                if verbose: logger.info("\x1b[91m Warning: \x1b[0m %s not in supported types (%s)!\n" % (fsplit[0],', '.join(FF_IOModules.keys())))
        else:
            if verbose: logger.info("\x1b[91m Warning: \x1b[0m %s not in supported extensions (%s)!\n" % (ffext,', '.join(FF_Extensions.keys())))
    if fftype == None:
        if verbose: logger.warning("Force field type not determined!\n")
        #sys.exit(1)
    return fftype

# Thanks to tos9 from #python on freenode. :)
class BackedUpDict(dict):
    def __init__(self, backup_dict):
        super(BackedUpDict, self).__init__()
        self.backup_dict = backup_dict
    def __missing__(self, key):
        try:
            return self.backup_dict[self['AtomType']][key]
        except:
            raise KeyError('The key %s does not exist as an atom attribute or as an atom type attribute!' % key)

class FF(forcebalance.BaseClass):
    """ Force field class.

    This class contains all methods for force field manipulation.
    To create an instance of this class, an input file is required
    containing the list of force field file names.  Everything else
    inside this class pertaining to force field generation is self-contained.

    For details on force field parsing, see the detailed documentation for addff.
    
    """
    def __init__(self, options, verbose=True):

        """Instantiation of force field class.

        Many variables here are initialized to zero, but they are filled out by
        methods like addff, rsmake, and mktransmat.
        
        """
        super(FF, self).__init__(options)
        #======================================#
        # Options that are given by the parser #
        #======================================#
        ## As these options proliferate, the force field class becomes less standalone.
        ## I need to think of a good solution here...
        ## The root directory of the project
        self.set_option(None, None, 'root', os.getcwd())
        ## File names of force fields
        self.set_option(options,'forcefield','fnms')
        ## Directory containing force fields, relative to project directory
        self.set_option(options,'ffdir')
        ## Priors given by the user :)
        self.set_option(options,'priors')
        ## Whether to constrain the charges.
        self.set_option(options,'constrain_charge')
        ## Whether to constrain the charges.
        self.set_option(options,'logarithmic_map')
        ## Switch for AMOEBA direct or mutual.
        self.set_option(None, None, 'amoeba_pol', options['amoeba_polarization'].lower(), 'direct')
        ## Switch for rigid water molecules
        self.set_option(options, 'rigid_water')
        ## Bypass the transformation and use physical parameters directly
        self.set_option(options, 'use_pvals')
        
        #======================================#
        #     Variables which are set here     #
        #======================================#
        # A lot of these variables are filled out by calling the methods.
        
        ## The content of all force field files are stored in memory
        self.ffdata       = {}
        self.ffdata_isxml = {}
        ## The mapping of interaction type -> parameter number
        self.map         = {}
        ## The listing of parameter number -> interaction types
        self.plist       = []
        ## A listing of parameter number -> atoms involved
        self.patoms      = []
        ## A list where pfields[pnum] = ['file',line,field,mult,cmd],
        ## basically a new way to modify force field files; when we modify the
        ## force field file, we go to the specific line/field in a given file
        ## and change the number.
        self.pfields     = []
        ## List of rescaling factors
        self.rs          = []
        ## The transformation matrix for mathematical -> physical parameters
        self.tm          = None
        ## The transpose of the transformation matrix
        self.tmI         = None
        ## Indices to exclude from optimization / Hessian inversion
        self.excision    = None
        ## The total number of parameters
        self.np          = 0
        ## Initial value of physical parameters
        self.pvals0      = []
        ## A dictionary of force field reader classes
        self.Readers           = OrderedDict()
        ## A list of atom names (this is new, for ESP fitting)
        self.atomnames   = []
        
        # Read the force fields into memory.
        for fnm in self.fnms:
            if verbose:
                logger.info("Reading force field from file: %s\n" % fnm)
            self.addff(fnm)

        ## WORK IN PROGRESS ##
        # This is a dictionary of {'AtomType':{'Mass' : float, 'Charge' : float, 'ParticleType' : string ('A', 'S', or 'D'), 'AtomicNumber' : int}}
        self.FFAtomTypes = OrderedDict()
        for Reader in self.Readers.values():
            for k, v in Reader.AtomTypes.items():
                if k in self.FFAtomTypes:
                    warn_press_key('Trying to insert atomtype %s into the force field, but it is already there' % k)
                self.FFAtomTypes[k] = v
        # This is an ordered dictionary of {'Molecule' : [{'AtomType' : string, 'ResidueNumber' : int, 'ResidueName' : string, 
        #                                                  'AtomName' : string, 'ChargeGroup' : int, 'Charge' : float}]}
        # Each value in the dictionary is a list of BackedUpDictionaries.
        # If we query a BackedUpDictionary and the value does not exist,
        # then it will query the backup dictionary using the 'AtomType' value.
        # Thus, if we look up the mass of 'HW1' or 'HW2' in the dictionary, it will
        # return the mass for 'HW' in the AtomTypes dictionary.
        self.FFMolecules = OrderedDict()
        for Reader in self.Readers.values():
            for Molecule, AtomList in Reader.Molecules.items():
                for FFAtom in AtomList:
                    FFAtomWithDefaults = BackedUpDict(self.FFAtomTypes)
                    for k, v in FFAtom.items():
                        FFAtomWithDefaults[k] = v
                    self.FFMolecules.setdefault(Molecule, []).append(FFAtomWithDefaults)

        # Set the initial values of parameter arrays.
        ## Initial value of physical parameters
        self.pvals0 = array(self.pvals0)

        # Prepare various components of the class for first use.
        ## Creates plist from map.
        self.list_map()
        if verbose:
            ## Prints the plist to screen.
            bar = printcool("Starting parameter indices, physical values and IDs")
            self.print_map()                       
            logger.info(bar)
        ## Make the rescaling factors.
        self.rsmake(printfacs=verbose)            
        ## Make the transformation matrix.
        self.mktransmat()
        ## Redirection dictionary (experimental).
        self.redirect = {}
        ## Destruction dictionary (experimental).
        self.linedestroy_save = []
        self.parmdestroy_save = []
        self.linedestroy_this = []
        self.parmdestroy_this = []
        ## Print the optimizer options.
        printcool_dictionary(self.PrintOptionDict, title="Setup for force field")

    def addff(self,ffname):
        """ Parse a force field file and add it to the class.

        First, figure out the type of force field file.  This is done
        either by explicitly specifying the type using for example,
        <tt> ffname force_field.xml:openmm </tt> or we figure it out
        by looking at the file extension.

        Next, parse the file.  Currently we support two classes of
        files - text and XML.  The two types are treated very
        differently; for XML we use the parsers in libxml (via the
        python lxml module), and for text files we have our own
        in-house parsing class.  Within text files, there is also a
        specialized GROMACS and TINKER parser as well as a generic
        text parser.

        The job of the parser is to determine the following things:
        1) Read the user-specified selection of parameters being fitted
        2) Build a mapping (dictionary) of <tt> parameter identifier -> index in parameter vector </tt>
        3) Build a list of physical parameter values
        4) Figure out where to replace the parameter values in the force field file when the values are changed
        5) Figure out which parameters need to be repeated or sign-flipped
        
        Generally speaking, each parameter value in the force field
        file has a <tt> unique parameter identifier <tt>.  The
        identifier consists of three parts - the interaction type, the
        parameter subtype (within that interaction type), and the
        atoms involved.

        --- If XML: ---

        The force field file is read in using the lxml Python module.  Specify
        which parameter you want to fit using by adding a 'parameterize' element
        to the end of the force field XML file, like so.

        @code
        <AmoebaVdwForce type="BUFFERED-14-7">
           <Vdw class="74" sigma="0.2655" epsilon="0.056484" reduction="0.910" parameterize="sigma, epsilon, reduction" /> 
        @endcode

        In this example, the parameter identifier would look like <tt> Vdw/74/epsilon </tt>.

        --- If GROMACS (.itp) or TINKER (.prm) : ---

        Follow the rules in the ITP_Reader or Tinker_Reader derived
        class.  Read the documentation in the class documentation or
        the 'feed' method to learn more.  In all cases the parameter
        is tagged using <tt> # PARM 3 </tt> (where # denotes a comment,
        the word PARM stays the same, and 3 is the field number starting
        from zero.)

        --- If normal text : ---
        
        The parameter identifier is simply built using the file name,
        line number, and field.  Thus, the identifier is unique but
        completely noninformative (which is not ideal for our
        purposes, but it works.)

        --- Endif ---

        @warning My program currently assumes that we are only using one MM program per job.
        If we use CHARMM and GROMACS to perform simulations as part of the same TARGET, we will
        get messed up.  Maybe this needs to be fixed in the future, with program prefixes to
        parameters like C_ , G_ .. or simply unit conversions, you get the idea.

        @warning I don't think the multiplier actually works for analytic derivatives unless
        the interaction calculator knows the multiplier as well.  I'm sure I can make this
        work in the future if necessary.

        @param[in] ffname Name of the force field file

        """
        fftype = determine_fftype(ffname)
        ffname = ffname.split(':')[0]

        # Set the Tinker PRM file, which will help for running programs like "analyze".
        if fftype == "tinker":
            if hasattr(self, "tinkerprm"):
                warn_press_key("There should only be one TINKER parameter file")
            else:
                self.tinkerprm = ffname

        # Set the OpenMM XML file, which will help for running OpenMM.
        if fftype == "openmm":
            if hasattr(self, "openmmxml"):
                warn_press_key("There should only be one OpenMM XML file - confused!!")
            else:
                self.openmmxml = ffname

        # Determine the appropriate parser from the FF_IOModules dictionary.
        # If we can't figure it out, then use the base reader, it ain't so bad. :)
        Reader = FF_IOModules.get(fftype, forcebalance.BaseReader)

        # Open the force field using an absolute path and read its contents into memory.
        absff = os.path.join(self.root,self.ffdir,ffname)
        
        # Create an instance of the Reader.
        # The reader is essentially a finite state machine that allows us to 
        # build the pid.
        self.Readers[ffname] = Reader(ffname)
        if fftype == "openmm":
            ## Read in an XML force field file as an _ElementTree object
            self.ffdata[ffname] = etree.parse(absff)
            self.ffdata_isxml[ffname] = True
            # Process the file
            self.addff_xml(ffname)
        else:
            ## Read in a text force field file as a list of lines
            self.ffdata[ffname] = [line.expandtabs() for line in open(absff).readlines()]
            self.ffdata_isxml[ffname] = False
            # Process the file
            self.addff_txt(ffname, fftype)
        if hasattr(self.Readers[ffname], 'atomnames'):
            if len(self.atomnames) > 0:
                sys.stderr.write('Found more than one force field containing atom names; skipping the second one (%s)\n' % ffname)
            else:
                self.atomnames += self.Readers[ffname].atomnames

    def addff_txt(self, ffname, fftype):
        """ Parse a text force field and create several important instance variables.

        Each line is processed using the 'feed' method as implemented
        in the reader class.  This essentially allows us to create the
        correct parameter identifier (pid), because the pid comes from
        more than the current line, it also depends on the section that
        we're in.

        When 'PARM' or 'RPT' is encountered, we do several things:
        - Build the parameter identifier and insert it into the map
        - Point to the file name, line number, and field where the parameter may be modified
        
        Additionally, when 'PARM' is encountered:
        - Store the physical parameter value (this is permanent; it's the original value)
        - Increment the total number of parameters

        When 'RPT' is encountered we don't expand the parameter vector
        because this parameter is a copy of an existing one.  If the
        parameter identifier is preceded by MINUS_, we chop off the
        prefix but remember that the sign needs to be flipped.

        """
        
        for ln, line in enumerate(self.ffdata[ffname]):
            try:
                self.Readers[ffname].feed(line)
            except:
                logger.warning(traceback.format_exc() + '\n')
                logger.warning("The force field reader crashed when trying to read the following line:\n")
                logger.warning(line + '\n')
                warn_press_key("The force field parser got confused!  The traceback and line in question are printed above.")
            sline = self.Readers[ffname].Split(line)
            if 'PARM' in sline:
                pmark = (array(sline) == 'PARM').argmax() # The position of the 'PARM' word
                pflds = [int(i) for i in sline[pmark+1:]] # The integers that specify the parameter word positions
                for pfld in pflds:
                    # For each of the fields that are to be parameterized (indicated by PARM #),
                    # assign a parameter type to it according to the Interaction Type -> Parameter Dictionary.
                    pid = self.Readers[ffname].build_pid(pfld)
                    # Add pid into the dictionary.
                    # LPW: Here is a hack to allow duplicate parameter IDs.
                    if pid in self.map:
                        pid0 = pid
                        extranum = 0
                        while pid in self.map:
                            pid = "%s%i" % (pid0, extranum)
                            extranum += 1
                        logger.info("Encountered an duplicate parameter ID: parameter name has been changed to %s\n" % pid)
                    self.map[pid] = self.np
                    # This parameter ID has these atoms involved.
                    self.patoms.append([self.Readers[ffname].molatom])
                    # Also append pid to the parameter list
                    self.assign_p0(self.np,float(sline[pfld]))
                    self.assign_field(self.np,ffname,ln,pfld,1)
                    self.np += 1
            if "RPT" in sline:
                parse = (array(sline)=='RPT').argmax()+1 # The position of the 'RPT' word
                if max(array(sline)=='/RPT') > 0:
                    stopparse = (array(sline)=='/RPT').argmax()
                else:
                    stopparse = len(sline)
                while parse < stopparse:
                    # Between RPT and /RPT, the words occur in pairs.
                    # First is a number corresponding to the field that contains the dependent parameter.
                    # Second is a string corresponding to the 'pid' that this parameter depends on.
                    pfld = int(sline[parse])
                    try:
                        prep = self.map[sline[parse+1].replace('MINUS_','')]
                    except:
                        sys.stderr.write("Valid parameter IDs:\n")
                        count = 0
                        for i in self.map:
                            sys.stderr.write("%25s" % i)
                            if count%3 == 2:
                                sys.stderr.write("\n")
                            count += 1
                        sys.stderr.write("\nOffending ID: %s\n" % sline[parse+1])
                        
                        raise Exception('Parameter repetition entry in force field file is incorrect (see above)')
                    pid = self.Readers[ffname].build_pid(pfld)
                    self.map[pid] = prep
                    # This repeated parameter ID also has these atoms involved.
                    self.patoms[prep].append(self.Readers[ffname].molatom)
                    self.assign_field(prep,ffname,ln,pfld,"MINUS_" in sline[parse+1] and -1 or 1)
                    parse += 2
            if "EVAL" in sline:
                parse = (array(sline)=='EVAL').argmax()+1 # The position of the 'EVAL' word
                if max(array(sline)=='/EVAL') > 0:
                    stopparse = (array(sline)=='/EVAL').argmax()
                else:
                    stopparse = len(sline)
                while parse < stopparse:
                    # Between EVAL and /EVAL, the words occur in pairs.
                    # First is a number corresponding to the field that contains the dependent parameter.
                    # Second is a Python command that determines how to calculate the parameter.
                    pfld = int(sline[parse])
                    evalcmd = sline[parse+1] # This string is actually Python code!!
                    #pid = self.Readers[ffname].build_pid(pfld)
                    #self.map[pid] = prep
                    # This repeated parameter ID also has these atoms involved.
                    #self.patoms[prep].append(self.Readers[ffname].molatom)
                    self.assign_field(None,ffname,ln,pfld,None,evalcmd)
                    parse += 2
    
    def addff_xml(self, ffname):
        """ Parse an XML force field file and create important instance variables.

        This was modeled after addff_txt, but XML and text files are
        fundamentally different, necessitating two different methods.

        We begin with an _ElementTree object.  We search through the tree
        for the 'parameterize' and 'parameter_repeat' keywords.  Each time
        the keyword is encountered, we do the same four actions that
        I describe in addff_txt.

        It's hard to specify precisely the location in an XML file to
        change a force field parameter.  I can create a list of tree
        elements (essentially pointers to elements within a tree), but
        this method breaks down when I copy the tree because I have no
        way to refer to the copied tree elements.  Fortunately, lxml
        gives me a way to represent a tree using a flat list, and my
        XML file 'locations' are represented using the positions in
        the list.

        @warning The sign-flip hasn't been implemented yet.  This
        shouldn't matter unless your calculation contains repeated
        parameters with opposite sign.

        """
        
        fflist = list(self.ffdata[ffname].iter())
        for e in self.ffdata[ffname].getroot().xpath('//@parameterize/..'):
            parameters_to_optimize = sorted([i.strip() for i in e.get('parameterize').split(',')])
            for p in parameters_to_optimize:
                pid = self.Readers[ffname].build_pid(e, p)
                self.map[pid] = self.np
                self.assign_p0(self.np,float(e.get(p)))
                self.assign_field(self.np,ffname,fflist.index(e),p,1)
                self.np += 1

        for e in self.ffdata[ffname].getroot().xpath('//@parameter_repeat/..'):
            for field in e.get('parameter_repeat').split(','):
                dest = self.Readers[ffname].build_pid(e, field.strip().split('=')[0])
                src  = field.strip().split('=')[1]
                if src in self.map:
                    self.map[dest] = self.map[src]
                else:
                    warn_press_key(["Warning: You wanted to copy parameter from %s to %s, " % (src, dest), 
                                    "but the source parameter does not seem to exist!"])
                self.assign_field(self.map[dest],ffname,fflist.index(e),dest.split('/')[1],1)

        for e in self.ffdata[ffname].getroot().xpath('//@parameter_eval/..'):
            for field in e.get('parameter_eval').split(','):
                dest = self.Readers[ffname].build_pid(e, field.strip().split('=')[0])
                evalcmd  = field.strip().split('=')[1]
                self.assign_field(None,ffname,fflist.index(e),dest.split('/')[1],None,evalcmd)
            
    def make(self,vals,use_pvals=False,printdir=None,precision=12):
        """ Create a new force field using provided parameter values.
        
        This big kahuna does a number of things:
        1) Creates the physical parameters from the mathematical parameters
        2) Creates force fields with physical parameters substituted in
        3) Prints the force fields to the specified file.

        It does NOT store the mathematical parameters in the class state
        (since we can only hold one set of parameters).

        @param[in] printdir The directory that the force fields are printed to; as usual
        this is relative to the project root directory.
        @param[in] vals Input parameters.  I previously had an option where it uses
        stored values in the class state, but I don't think that's a good idea anymore.
        @param[in] use_pvals Switch for whether to bypass the coordinate transformation
        and use physical parameters directly.
        
        """
        if type(vals)==ndarray and vals.ndim != 1:
            raise Exception('Please only pass 1-D arrays')
        if len(vals) != self.np:
            raise Exception('Input parameter array (%i) not the required size (%i)' % (len(vals), self.np))
        if use_pvals or self.use_pvals:
            logger.info("Using physical parameters directly!\r")
            pvals = vals.copy().flatten()
        else:
            pvals = self.create_pvals(vals)

        OMMFormat = "%%.%ie" % precision
        def TXTFormat(number, precision):
            SciNot = "%% .%ie" % precision
            if abs(number) < 1000 and abs(number) > 0.001:
                Decimal = "%% .%if" % precision
                Num = Decimal % number
                Mum = Decimal % (-1 * number)
                if (float(Num) == float(Mum)):
                    return Decimal % abs(number)
                else:
                    return Decimal % number
            else:
                Num = SciNot % number 
                Mum = SciNot % (-1 * number)
                if (float(Num) == float(Mum)):
                    return SciNot % abs(number)
                else:
                    return SciNot % number

        pvals = list(pvals)
        newffdata = deepcopy(self.ffdata)
        # The dictionary that takes parameter names to physical values.
        PARM = {i:pvals[self.map[i]] for i in self.map}

        #======================================#
        #     Print the new force field.       #
        #   LPW Note: Is it really reasonable  #
        # to restrict the length of "pfields"? # 
        # Perhaps "eval" will make this obso.  #
        #======================================#
        for i in range(len(self.pfields)):
            pfld_list = self.pfields[i]
            for pfield in pfld_list:
                fnm,ln,fld,mult,cmd = pfield
                # XML force fields are easy to print.  
                # Our 'pointer' to where to replace the value
                # is given by the position of this line in the
                # iterable representation of the tree and the
                # field number.
                #if type(newffdata[fnm]) is etree._ElementTree:
                if cmd != None:
                    try:
                        wval = eval(cmd)
                    except:
                        logger.error(traceback.format_exc() + '\n')
                        raise Exception("The command %s (written in the force field file) cannot be evaluated!" % cmd)
                else:
                    wval = mult*pvals[i]
                if self.ffdata_isxml[fnm]:
                    list(newffdata[fnm].iter())[ln].attrib[fld] = OMMFormat % (wval)
                # Text force fields are a bit harder.
                # Our pointer is given by the line and field number.
                # We take care to preserve whitespace in the printout
                # so that the new force field still has nicely formated
                # columns.
                else:
                    # Split the string into whitespace and data fields.
                    sline       = self.Readers[fnm].Split(newffdata[fnm][ln])
                    whites      = self.Readers[fnm].Whites(newffdata[fnm][ln])
                    # Align whitespaces and fields (it should go white, field, white, field)
                    if newffdata[fnm][ln][0] != ' ':
                        whites = [''] + whites
                    # Subtract one whitespace, unless the line begins with a minus sign.
                    if not match('^-',sline[fld]) and len(whites[fld]) > 1:
                        whites[fld] = whites[fld][:-1]
                    # Actually replace the field with the physical parameter value.
                    if precision == 12:
                        newrd  = "% 17.12e" % (wval)
                    else:
                        newrd  = TXTFormat(wval, precision)
                    # The new word might be longer than the old word.
                    # If this is the case, we can try to shave off some whitespace.
                    Lold = len(sline[fld])
                    if not match('^-',sline[fld]):
                        Lold += 1
                    Lnew = len(newrd)
                    if Lnew > Lold:
                        Shave = Lnew - Lold
                        if Shave < (len(whites[fld+1])+2):
                            whites[fld+1] = whites[fld+1][:-Shave]
                    sline[fld] = newrd
                    # Replace the line in the new force field.
                    newffdata[fnm][ln] = ''.join([(whites[j] if len(whites[j]) > 0 else ' ')+sline[j] for j in range(len(sline))])+'\n'

        if printdir != None:
            absprintdir = os.path.join(self.root,printdir)
        else:
            absprintdir = os.getcwd()

        if not os.path.exists(absprintdir):
            logger.info('Creating the directory %s to print the force field\n' % absprintdir)
            os.makedirs(absprintdir)

        for fnm in newffdata:
            #if type(newffdata[fnm]) is etree._ElementTree:
            if self.ffdata_isxml[fnm]:
                with open(os.path.join(absprintdir,fnm),'w') as f: newffdata[fnm].write(f)
            else:
                with open(os.path.join(absprintdir,fnm),'w') as f: f.writelines(newffdata[fnm])
        return pvals
        
    def make_redirect(self,mvals):
        Groups = defaultdict(list)
        for p, pid in enumerate(self.plist):
            if 'Exponent' not in pid or len(pid.split()) != 1:
                warn_press_key("Fusion penalty currently implemented only for basis set optimizations, where parameters are like this: Exponent:Elem=H,AMom=D,Bas=0,Con=0")
            Data = dict([(i.split('=')[0],i.split('=')[1]) for i in pid.split(':')[1].split(',')])
            if 'Con' not in Data or Data['Con'] != '0':
                warn_press_key("More than one contraction coefficient found!  You should expect the unexpected")
            key = Data['Elem']+'_'+Data['AMom']
            Groups[key].append(p)
        #pvals = self.FF.create_pvals(mvals)
        #print "pvals: ", pvals

        pvals = self.create_pvals(mvals)
        logger.info("pvals:\n")
        logger.info(str(pvals) + '\n')

        Thresh = 1e-4

        for gnm, pidx in Groups.items():
            # The group of parameters for a particular element / angular momentum.
            pvals_grp = pvals[pidx]
            # The order that the parameters come in.
            Order = argsort(pvals_grp)
            for p in range(len(Order) - 1):
                # The pointers to the parameter indices.
                pi = pidx[Order[p]]
                pj = pidx[Order[p+1]]
                # pvals[pi] is the SMALLER parameter.
                # pvals[pj] is the LARGER parameter.
                dp = log(pvals[pj]) - log(pvals[pi])
                if dp < Thresh:
                    if pi in self.redirect:
                        pk = self.redirect[pi]
                    else:
                        pk = pi
                    #if pj not in self.redirect:
                        #print "Redirecting parameter %i to %i" % (pj, pk)
                        #self.redirect[pj] = pk
        #print self.redirect

    def find_spacings(self):
        Groups = defaultdict(list)
        for p, pid in enumerate(self.plist):
            if 'Exponent' not in pid or len(pid.split()) != 1:
                warn_press_key("Fusion penalty currently implemented only for basis set optimizations, where parameters are like this: Exponent:Elem=H,AMom=D,Bas=0,Con=0")
            Data = dict([(i.split('=')[0],i.split('=')[1]) for i in pid.split(':')[1].split(',')])
            if 'Con' not in Data or Data['Con'] != '0':
                warn_press_key("More than one contraction coefficient found!  You should expect the unexpected")
            key = Data['Elem']+'_'+Data['AMom']
            Groups[key].append(p)

        pvals = self.create_pvals(zeros(self.np,dtype=float))
        logger.info("pvals:\n")
        logger.info(str(pvals) + '\n')

        spacdict = {}
        for gnm, pidx in Groups.items():
            # The group of parameters for a particular element / angular momentum.
            pvals_grp = pvals[pidx]
            # The order that the parameters come in.
            Order = argsort(pvals_grp)
            spacs = []
            for p in range(len(Order) - 1):
                # The pointers to the parameter indices.
                pi = pidx[Order[p]]
                pj = pidx[Order[p+1]]
                # pvals[pi] is the SMALLER parameter.
                # pvals[pj] is the LARGER parameter.
                dp = log(pvals[pj]) - log(pvals[pi])
                spacs.append(dp)
            if len(spacs) > 0:
                spacdict[gnm] = mean(array(spacs))
        return spacdict
        
    def create_pvals(self,mvals):
        """Converts mathematical to physical parameters.

        First, mathematical parameters are rescaled and rotated by
        multiplying by the transformation matrix, followed by adding
        the original physical parameters.

        @param[in] mvals The mathematical parameters
        @return pvals The physical parameters
        
        """
        #print "mvals = ", mvals, 
        
        for p in self.redirect:
            mvals[p] = 0.0
        if self.logarithmic_map:
            try:
                pvals = exp(mvals.flatten()) * self.pvals0
            except:
                logger.exception(mvals + '\n')
                raise Exception('What the hell did you do?')
        else:
            pvals = flat(mat(self.tmI)*col(mvals)) + self.pvals0
        concern= ['polarizability','epsilon','VDWT']
        # Guard against certain types of parameters changing sign.
        for i in range(self.np):
            if any([j in self.plist[i] for j in concern]) and pvals[i] * self.pvals0[i] < 0:
                #print "Parameter %s has changed sign but it's not allowed to! Setting to zero." % self.plist[i]
                pvals[i] = 0.0
        # Redirect parameters (for the fusion penalty function.)
        for p in self.redirect:
            pvals[p] = pvals[self.redirect[p]]
        # if not in_fd():
        #     print pvals
        #print "pvals = ", pvals
        return pvals

    def create_mvals(self,pvals):
        """Converts physical to mathematical parameters.

        We create the inverse transformation matrix using SVD.

        @param[in] pvals The physical parameters
        @return mvals The mathematical parameters
        """
        if self.logarithmic_map:
            raise Exception('create_mvals has not been implemented for logarithmic_map')
        mvals = flat(invert_svd(self.tmI) * col(pvals - self.pvals0))
        return mvals
        
    def rsmake(self,printfacs=True):
        """Create the rescaling factors for the coordinate transformation in parameter space.

        The proper choice of rescaling factors (read: prior widths in maximum likelihood analysis)
        is still a black art.  This is a topic of current research.

        @todo Pass in rsfactors through the input file

        @param[in] printfacs List for printing out the resecaling factors

        """
        typevals = {}
        rsfactors = {}
        rsfac_list = []
        ## Takes the dictionary 'BONDS':{3:'B', 4:'K'}, 'VDW':{4:'S', 5:'T'},
        ## and turns it into a list of term types ['BONDSB','BONDSK','VDWS','VDWT']
        if any([self.Readers[i].pdict == "XML_Override" for i in self.fnms]):
            termtypelist = ['/'.join([i.split('/')[0],i.split('/')[1]]) for i in self.map]
        else:
            termtypelist = itertools.chain(*sum([[[i+self.Readers[f].pdict[i][j] for j in self.Readers[f].pdict[i] if isint(str(j))] for i in self.Readers[f].pdict] for f in self.fnms],[]))
            #termtypelist = sum([[i+self.Readers.pdict[i][j] for j in self.Readers.pdict[i] if isint(str(j))] for i in self.Readers.pdict],[])
        for termtype in termtypelist:
            for pid in self.map:
                if termtype in pid:
                    typevals.setdefault(termtype, []).append(self.pvals0[self.map[pid]])
        for termtype in typevals:
            # The old, horrendously complicated rule
            # rsfactors[termtype] = exp(mean(log(abs(array(typevals[termtype]))+(abs(array(typevals[termtype]))==0))))
            # The newer, maximum rule (thanks Baba)
            maxval = max(abs(array(typevals[termtype])))
            # When all initial parameter values are zero, it could be a problem...
            if maxval == 0:
                maxval += 1
            rsfactors[termtype] = maxval
            rsfac_list.append(termtype)
            # Physically motivated overrides
            rs_override(rsfactors,termtype)
        # Overrides from input file
        for termtype in self.priors:
            rsfac_list.append(termtype)
            rsfactors[termtype] = self.priors[termtype]
    
        # for line in os.popen("awk '/rsfactor/ {print $2,$3}' %s" % pkg.options).readlines():
        #     rsfactors[line.split()[0]] = float(line.split()[1])
        if printfacs:
            bar = printcool("Rescaling Factors (Lower Takes Precedence):",color=1)
            logger.info(''.join(["   %-35s  : %.5e\n" % (i, rsfactors[i]) for i in rsfac_list]))
            logger.info(bar)
        ## The array of rescaling factors
        self.rs = ones(len(self.pvals0))
        for pnum in range(len(self.pvals0)):
            for termtype in rsfac_list:
                if termtype in self.plist[pnum]:
                    self.rs[pnum] = rsfactors[termtype]
                    
    def mktransmat(self):
        """ Create the transformation matrix to rescale and rotate the mathematical parameters.

        For point charge parameters, project out perturbations that
        change the total charge.
        
        First build these:
        
        'qmap'    : Just a list of parameter indices that point to charges.
        
        'qid'     : For each parameter in the qmap, a list of the affected atoms :)
                    A potential target for the molecule-specific thang.
                    
        Then make this:
        
        'qtrans2' : A transformation matrix that rotates the charge parameters.
                    The first row is all zeros (because it corresponds to increasing the charge on all atoms)
                    The other rows correspond to changing one of the parameters and decreasing all of the others
                    equally such that the overall charge is preserved.
                    
        'qmat2'   : An identity matrix with 'qtrans2' pasted into the right place
        
        'transmat': 'qmat2' with rows and columns scaled using self.rs
        
        'excision': Parameter indices that need to be 'cut out' because they are irrelevant and
                    mess with the matrix diagonalization
        
        @todo Only project out changes in total charge of a molecule, and perhaps generalize to
        fragments of molecules or other types of parameters.
        @todo The AMOEBA selection of charge depends not only on the atom type, but what that atom is bonded to.
        """
        self.qmap   = []
        self.qid    = []
        self.qid2   = []
        qnr    = 1
        concern= ['COUL','c0','charge']
        qmat2 = eye(self.np,dtype=float)

        def insert_mat(qtrans2, qmap):
            # Write the qtrans2 block into qmat2.
            x = 0
            for i in range(self.np):
                if i in qmap:
                    y = 0
                    for j in qmap:
                        qmat2[i, j] = qtrans2[x, y]
                        y += 1
                    x += 1

        def build_qtrans2(tq, qid, qmap):
            nq = len(qmap)
            cons0 = ones((1,tq),dtype=float)
            cons = zeros((cons0.shape[0], nq), dtype=float)
            qtrans2 = eye(nq, dtype=float)
            for i in range(cons.shape[0]):
                for j in range(cons.shape[1]):
                    cons[i][j] = sum([cons0[i][k-1] for k in qid[j]])
                cons[i] /= norm(cons[i])
                for j in range(i):
                    cons[i] = orthogonalize(cons[i], cons[j])
                qtrans2[i,:] = 0
                for j in range(nq-i-1):
                    qtrans2[i+j+1, :] = orthogonalize(qtrans2[i+j+1, :], cons[i])
            return qtrans2
        # Here we build a charge constraint for each molecule.
        if any(len(r.adict) > 0 for r in self.Readers.values()):
            logger.info("Building charge constraints...\n")
            # Build a concatenated dictionary
            Adict = OrderedDict()
            # This is a loop over files
            for r in self.Readers.values():
                # This is a loop over molecules
                for k, v in r.adict.items():
                    Adict[k] = v
            nmol = 0
            for molname, molatoms in Adict.items():
                mol_charge_count = zeros(self.np, dtype=float)
                tq = 0
                qmap = []
                qid = []
                for i in range(self.np):
                    qct = 0
                    qidx = []
                    for imol, iatoms in self.patoms[i]:
                        for iatom in iatoms:
                            if imol == molname and iatom in molatoms:
                                qct += 1
                                tq += 1
                                qidx.append(molatoms.index(iatom))
                    if any([j in self.plist[i] for j in concern]) and qct > 0:
                        qmap.append(i)
                        qid.append(qidx)
                        logger.info("Parameter %i occurs %i times in molecule %s in locations %s (%s)\n" % (i, qct, molname, str(qidx), self.plist[i]))
                #Here is where we build the qtrans2 matrix.
                if len(qmap) > 0:
                    qtrans2 = build_qtrans2(tq, qid, qmap)
                    if self.constrain_charge:
                        insert_mat(qtrans2, qmap)
                if nmol == 0:
                    self.qid = qid
                    self.qmap = qmap
                else:
                    logger.info("Note: ESP fitting will be performed assuming that molecule id %s is the FIRST molecule and the only one being fitted.\n" % molname)
                nmol += 1
        elif self.constrain_charge:
            warn_press_key("'adict' {molecule:atomnames} was not found.\n This isn't a big deal if we only have one molecule, but might cause problems if we want multiple charge neutrality constraints.")
            qnr = 0
            if any([self.Readers[i].pdict == "XML_Override" for i in self.fnms]):
                # Hack to count the number of atoms for each atomic charge parameter, when the force field is an XML file.
                # This needs to be changed to Chain or Molecule
                logger.info(str([determine_fftype(k) for k in self.ffdata]))
                ListOfAtoms = list(itertools.chain(*[[e.get('type') for e in self.ffdata[k].getroot().xpath('//Residue/Atom')] for k in self.ffdata if determine_fftype(k) == "openmm"]))
            for i in range(self.np):
                if any([j in self.plist[i] for j in concern]):
                    self.qmap.append(i)
                    if 'Multipole/c0' in self.plist[i] or 'Atom/charge' in self.plist[i]:
                        AType = self.plist[i].split('/')[-1].split('.')[0]
                        nq = count(ListOfAtoms,AType)
                    else:
                        thisq = []
                        for k in self.plist[i].split():
                            for j in concern:
                                if j in k:
                                    thisq.append(k.split('-')[-1])
                                    break
                        try:
                            self.qid2.append(array([self.atomnames.index(k) for k in thisq]))
                        except: pass
                        nq = sum(array([count(self.plist[i], j) for j in concern]))
                    self.qid.append(qnr+arange(nq))
                    qnr += nq
            if len(self.qid2) == 0:
                sys.stderr.write('Unable to match atom numbers up with atom names (minor issue, unless doing ESP fitting).  \nAre atom names implemented in the force field parser?\n')
            else:
                self.qid = self.qid2
            tq = qnr - 1
            #Here is where we build the qtrans2 matrix.
            if len(self.qmap) > 0:
                cons0 = ones((1,tq))
                qtrans2 = build_qtrans2(tq, self.qid, self.qmap)
                # Insert qtrans2 into qmat2.
                if self.constrain_charge:
                    insert_mat(qtrans2, self.qmap)

        ## Some customized constraints here.
        # Quadrupoles must be traceless
        if self.constrain_charge:
            MultipoleAtoms = set([p.split('/')[-1] for p in self.plist if 'Multipole' in p])
            QuadrupoleGrps = [[i for i, p in enumerate(self.plist) if 'Multipole' in p and p.split('/')[-1] == A and p.split('/')[1] in ['q11','q22','q33']] for A in MultipoleAtoms]
            for Grp in QuadrupoleGrps:
                qid = [array([i]) for i in range(3)]
                tq = 3
                qtrans2 = build_qtrans2(tq, qid, Grp)
                logger.info("Making sure that quadrupoles are traceless (for parameter IDs %s)\n" % str(Grp))
                insert_mat(qtrans2, Grp)

        #ListOfAtoms = list(itertools.chain(*[[e.get('type') for e in self.ffdata[k].getroot().xpath('//Multipole')] for k in self.ffdata]))

        # print "Charge parameter constraint matrix - feel free to check it"
        # for i in qmat2:
        #     for j in i:
        #         print "% .3f" % j,
        #     print
        # print

        transmat = mat(qmat2) * diag(self.rs)
        transmatNS = array(transmat,copy=True)
        self.excision = []
        for i in range(self.np):
            if abs(transmatNS[i, i]) < 1e-8:
                self.excision.append(i)
                transmatNS[i, i] += 1
        self.excision = list(set(self.excision))
        for i in self.excision:
            transmat[i, :] = zeros(self.np, dtype=float)
        self.tm = transmat
        self.tmI = transmat.T
        
    def list_map(self):
        """ Create the plist, which is like a reversed version of the parameter map.  More convenient for printing. """
        if len(self.map) == 0:
            warn_press_key('The parameter map has no elements (Okay if we are not actually tuning any parameters.)')
        else:
            self.plist = [[] for j in range(max([self.map[i] for i in self.map])+1)]
            for i in self.map:
                self.plist[self.map[i]].append(i)
            for i in range(self.np):
                self.plist[i] = ' '.join(self.plist[i])
            
    def print_map(self,vals = None,precision=4):
        """Prints out the (physical or mathematical) parameter indices, IDs and values in a visually appealing way."""
        if vals == None:
            vals = self.pvals0
        logger.info('\n'.join(["%4i [ %s ]" % (self.plist.index(i), "%% .%ie" % precision % float(vals[self.plist.index(i)]) if isfloat(str(vals[self.plist.index(i)])) else (str(vals[self.plist.index(i)]))) + " : " + "%s" % i for i in self.plist]))
        logger.info('\n')
        
    def assign_p0(self,idx,val):
        """ Assign physical parameter values to the 'pvals0' array.

        @param[in] idx The index to which we assign the parameter value.
        @param[in] val The parameter value to be inserted.
        """
        if idx == len(self.pvals0):
            self.pvals0.append(val)
        else:
            self.pvals0[idx] = val
            
    def assign_field(self,idx,fnm,ln,pfld,mult,cmd=None):
        """ Record the locations of a parameter in a txt file; [[file name, line number, field number, and multiplier]].

        Note that parameters can have multiple locations because of the repetition functionality.

        @param[in] idx  The index of the parameter.
        @param[in] fnm  The file name of the parameter field.
        @param[in] ln   The line number within the file (or the node index in the flattened xml)
        @param[in] pfld The field within the line (or the name of the attribute in the xml)
        @param[in] mult The multiplier (this is usually 1.0)
        
        """
        if idx == len(self.pfields) or idx == None:
            self.pfields.append([[fnm,ln,pfld,mult,cmd]])
        else:
            self.pfields[idx].append([fnm,ln,pfld,mult,cmd])
    
    def __eq__(self, other):
        # check equality of forcefields using comparison of pfields and map
        if isinstance(other, FF):
            # list comprehension removes filename element of pfields since we don't care about filename uniqueness
            self_pfields = [[p[1:] for p in pfield] for pfield in self.pfields]
            other_pfields= [[p[1:] for p in pfield] for pfield in other.pfields]

            return  self_pfields == other_pfields and\
                        self.map == other.map and\
                        (self.pvals0 == other.pvals0).all()

        # we only compare two forcefield objects
        else: return NotImplemented

def rs_override(rsfactors,termtype,Temperature=298.15):
    """ This function takes in a dictionary (rsfactors) and a string (termtype).
    
    If termtype matches any of the strings below, rsfactors[termtype] is assigned
    to one of the numbers below.

    This is LPW's attempt to simplify the rescaling factors.

    @param[out] rsfactors The computed rescaling factor.
    @param[in] termtype The interaction type (corresponding to a physical unit)
    @param[in] Temperature The temperature for computing the kT energy scale
    
    """
    if match('PIMPDIHS[1-6]K|PDIHMULS[1-6]K|PDIHS[1-6]K|RBDIHSK[1-5]|MORSEC',termtype):
        # eV or eV rad^-2
        rsfactors[termtype] = 96.4853
    elif match('UREY_BRADLEYK1|ANGLESK',termtype):
        rsfactors[termtype] = 96.4853 * 6.28
    elif match('COUL|VPAIR_BHAMC|QTPIEA',termtype):
        # elementary charge, or unitless, or already in atomic unit
        rsfactors[termtype] = 1.0
    elif match('QTPIEC|QTPIEH',termtype):
        # eV to atomic unit
        rsfactors[termtype] = 27.2114
    elif match('BONDSB|UREY_BRADLEYB|MORSEB|VDWS|VPAIRS|VSITE|VDW_BHAMA|VPAIR_BHAMA',termtype):
        # nm to atomic unit
        rsfactors[termtype] = 0.05291772
    elif match('BONDSK|UREY_BRADLEYK2',termtype):
        # au bohr^-2
        rsfactors[termtype] = 34455.5275 * 27.2114
    elif match('PDIHS[1-6]B|ANGLESB|UREY_BRADLEYB',termtype):
        # radian
        rsfactors[termtype] = 57.295779513
    elif match('VDWT|VDW_BHAMB|VPAIR_BHAMB',termtype):
        # VdW well depth; using kT.  This was a tough one because the energy scale is so darn small.
        rsfactors[termtype] = kb*Temperature
    elif match('MORSEE',termtype):
        rsfactors[termtype] = 18.897261<|MERGE_RESOLUTION|>--- conflicted
+++ resolved
@@ -110,12 +110,8 @@
 import traceback
 import itertools
 from collections import OrderedDict, defaultdict
-<<<<<<< HEAD
-=======
-from forcebalance.baseclass import ForceBalanceBaseClass
 from forcebalance.output import getLogger
 logger = getLogger(__name__)
->>>>>>> 5988a09d
 
 FF_Extensions = {"itp" : "gmx",
                  "in"  : "qchem",
