""" @package forcebalance.parser Input file parser for ForceBalance jobs.  Additionally, the location for all default options.

Although I will do my best to write good documentation,
for many programs the input parser becomes the most up-to-date
source for documentation.  So this is a great place to write
lots of comments for those who implement new functionality.

There are two types of sections for options - GENERAL and TARGET.
Since there can be many fitting targets within a single job (i.e. we
may wish to fit water trimers and hexamers, which constitutes two
fitting targets) the input is organized into sections, like so:

$options\n
gen_option_1 Big\n
gen_option_2 Mao\n
$target\n
tgt_option_1 Sniffy\n
tgt_option_2 Schmao\n
$target\n
tgt_option_1 Nifty\n
tgt_option_2 Jiffy\n
$end

In this case, two sets of target options are generated in addition to the general option.

(Note: "Target" used to be called "Simulation".  Backwards compatibility is maintained.)

Each option is meant to be parsed as a certain variable type.

- String option values are read in directly; note that only the first two words in the line are processed
- Some strings are capitalized when they are read in; this is mainly for function tables like OptTab and TgtTab
- List option types will pick up all of the words on the line and use them as values,
plus if the option occurs more than once it will aggregate all of the values.
- Integer and float option types are read in a pretty straightforward way
- Boolean option types are always set to true, unless the second word is '0', 'no', or 'false' (not case sensitive)
- Section option types are meant to treat more elaborate inputs, such
as the user pasting in output parameters from a previous job as input,
or a specification of internal coordinate system.  I imagine that for
every section type I would have to write my own parser.  Maybe a
ParsTab of parsing functions would work. :)

To add a new option, simply add it to the dictionaries below and give it a default value if desired.
If you add an entirely new type, make sure to implement the interpretation of that type in the parse_inputs function.

@author Lee-Ping Wang
@date 11/2012
"""

import os
import re
import sys
import itertools
import traceback
from nifty import printcool, printcool_dictionary, which, isfloat
from copy import deepcopy
from collections import OrderedDict

from forcebalance.output import getLogger
logger = getLogger(__name__)

## Default general options.
## Note that the documentation is included in part of the key; this will aid in automatic doc-extraction. :)
## In the 5-tuple we have: Default value, priority (larger number means printed first), short docstring, description of scope, list of filter strings for pulling out pertinent targets (MakeInputFile.py)
gen_opts_types = {
    'strings' : {"gmxpath"      : (which('mdrun'), 60, 'Path for GROMACS executables (if not the default)', 'All targets that use GROMACS', ['GMX']),
                 "gmxsuffix"    : ('', 60, 'The suffix of GROMACS executables', 'All targets that use GROMACS', ['GMX']),
                 "tinkerpath"   : (which('testgrad'), 60, 'Path for TINKER executables (if not the default)', 'All targets that use TINKER', ['TINKER']),
                 "penalty_type" : ("L2", 100, 'Type of the penalty, L2 or Hyp in the optimizer', 'All optimizations'),
                 "scan_vals"    : (None, -100, 'Values to scan in the parameter space, given like this: -0.1:0.1:11', 'Job types scan_mvals and scan_pvals'),
                 "readchk"      : (None, -50, 'Name of the restart file we read from', 'Restart jobtype "newton" with "writechk" set'),
                 "writechk"     : (None, -50, 'Name of the restart file we write to (can be same as readchk)', 'Main optimizer'),
                 "ffdir"        : ('forcefield', 100, 'Directory containing force fields, relative to project directory', 'All'),
                 "amoeba_pol"   : (None, 0, 'The AMOEBA polarization type, either direct, mutual, or nonpolarizable.', 'Targets in OpenMM / TINKER that use the AMOEBA force field', ['OPENMM','TINKER'])
                 },
    'allcaps' : {"jobtype"      : ("single", 200, 'The calculation type, defaults to a single-point evaluation of objective function.', 
                                   'All (important); choose "single", "gradient", "hessian", "newton" (Main Optimizer), "bfgs", "powell", "simplex", "anneal", "genetic", "conjugategradient", "scan_mvals", "scan_pvals", "fdcheck[gh]"'),
                 },
    'lists'   : {"forcefield"     : ([],  200, 'The names of force fields, corresponding to directory forcefields/file_name.(itp,xml,prm,frcmod,mol2)', 'All (important)'),
                 "scanindex_num"  : ([], -100, 'Numerical index of the parameter to scan over', 'Job types scan_mvals and scan_pvals'),
                 "scanindex_name" : ([], -100, 'Parameter name to scan over (should convert to a numerical index)', 'Job types scan_mvals and scan_pvals')
                 },
    'ints'    : {"maxstep"      : (100, 50, 'Maximum number of steps in an optimization', 'Main Optimizer'),
                 "objective_history"  : (2, 20, 'Number of good optimization steps to average over when checking the objective convergence criterion', 'Main Optimizer (jobtype "newton")'),
                 "wq_port"   : (0, 0, 'The port number to use for Work Queue', 'Targets that use Work Queue (advanced usage)'),
                 "criteria"   : (1, 160, 'The number of convergence criteria that must be met for main optimizer to converge', 'Main Optimizer'),
                 "rpmd_beads"       : (0, -160, 'Number of beads in ring polymer MD (zero to disable)', 'Condensed phase property targets (advanced usage)', 'liquid_openmm'),
                 },
    'bools'   : {"backup"           : (1,  10,  'Write temp directories to backup before wiping them'),
                 "writechk_step"    : (1, -50,  'Write the checkpoint file at every optimization step'),
                 "lq_converge"      : (1, -50,  'Allow convergence on "low quality" steps'),
                 "have_vsite"       : (0, -150, 'Specify whether there are virtual sites in the simulation (being fitted or not).  Enforces calculation of vsite positions.', 'Experimental feature in ESP fitting', ['ABINITIO']),
                 "constrain_charge" : (0,  10,  'Specify whether to constrain the charges on the molecules.', 'Printing the force field (all calculations)'),
                 "print_gradient"   : (1,  20,  'Print the objective function gradient at every step', 'Main Optimizer'),
                 "logarithmic_map"  : (0, -150, 'Optimize in the space of log-variables', 'Creating the force field (all calculations, advanced usage)'),
                 "print_hessian"    : (0,  20, 'Print the objective function Hessian at every step', 'Main Optimizer'),
                 "print_parameters" : (1,  20, 'Print the mathematical and physical parameters at every step', 'Main Optimizer'),
                 "normalize_weights": (1, 100, 'Normalize the weights for the fitting targets', 'Objective function (all calculations)'),
                 "verbose_options"  : (0, 150, 'Set to false to suppress printing options that are equal to their defaults', 'Printing output'),
                 "rigid_water"      : (0, -150, 'Perform calculations using rigid water molecules.', 'Currently used in AMOEBA parameterization (advanced usage)', ['OPENMM','TINKER']),
                 "use_pvals"        : (0, -150, 'Bypass the transformation matrix and use the physical parameters directly', 'Creating the force field; advanced usage, be careful.'),
                 "asynchronous"     : (0, 0, 'Execute Work Queue tasks and local calculations asynchronously for improved speed', 'Targets that use Work Queue (advanced usage)'),
                 "reevaluate"       : (None, 0, 'Re-evaluate the objective function and gradients when the step is rejected (for noisy objective functions).', 'Main Optimizer'),
                 "continue"         : (0, 140, 'Continue the current run from where we left off (supports mid-iteration recovery).', 'Main Optimizer'),
                 },
    'floats'  : {"trust0"                 : (1e-1, 100, 'Levenberg-Marquardt trust radius; set to negative for nonlinear search', 'Main Optimizer'),
                 "mintrust"               : (0.0,   10, 'Minimum trust radius (if the trust radius is tiny, then noisy optimizations become really gnarly)', 'Main Optimizer'),
                 "convergence_objective"  : (1e-4, 100, 'Convergence criterion of objective function (in MainOptimizer this is the stdev of X2 over [objective_history] steps)', 'Main Optimizer'),
                 "convergence_gradient"   : (1e-3, 100, 'Convergence criterion of gradient norm', 'Main Optimizer'),
                 "convergence_step"       : (1e-4, 100, 'Convergence criterion of step size (just needs to fall below this threshold)', 'Main Optimizer'),
                 "eig_lowerbound"         : (1e-4,  10, 'Minimum eigenvalue for applying steepest descent correction', 'Main Optimizer'),
                 "step_lowerbound"        : (1e-6,  10, 'Optimization will "fail" if step falls below this size', 'Main Optimizer'),
                 "lm_guess"               : (1.0,    9, 'Guess value for bracketing line search in trust radius algorithm', 'Main Optimizer'),
                 "finite_difference_h"    : (1e-3,  50, 'Step size for finite difference derivatives in many functions', 'pretty much everywhere'),
                 "finite_difference_factor" : (0.1, 40, 'Make sure that the finite difference step size does not exceed this multiple of the trust radius.', 'Main Optimizer'),
                 "penalty_additive"       : (0.0,   55, 'Factor for additive penalty function in objective function', 'Objective function, all penalty types'),
                 "penalty_multiplicative" : (0.0,   55, 'Factor for multiplicative penalty function in objective function', 'Objective function, all penalty types'),
                 "penalty_alpha"          : (1e-3,  53, 'Extra parameter for fusion penalty function.  Dictates position of log barrier or L1-L0 switch distance', 
                                             'Objective function, FUSION_BARRIER or FUSION_L0 penalty type, advanced usage in basis set optimizations'),
                 "penalty_hyperbolic_b"   : (1e-6,  54, 'Cusp region for hyperbolic constraint; for x=0, the Hessian is a/2b', 'Penalty type L1'),
                 "adaptive_factor"        : (0.25,  10, 'The step size is increased / decreased by up to this much in the event of a good / bad step; increase for a more variable step size.', 'Main Optimizer'),
                 "adaptive_damping"       : (0.5,   10, 'Damping factor that ties down the trust radius to trust0; decrease for a more variable step size.', 'Main Optimizer'),
                 "error_tolerance"        : (0.0,   10, 'Error tolerance; the optimizer will only reject steps that increase the objective function by more than this number.', 'Main Optimizer'),
                 "search_tolerance"       : (1e-4, -10, 'Search tolerance; used only when trust radius is negative, dictates convergence threshold of nonlinear search.', 'Main Optimizer with negative mintrust; advanced usage'),
                 "amoeba_eps"             : (None, -10, 'The AMOEBA mutual polarization criterion.', 'Targets in OpenMM / TINKER that use the AMOEBA force field', ['OPENMM','TINKER'])
                 },
    'sections': {"read_mvals" : (None, 100, 'Paste mathematical parameters into the input file for them to be read in directly', 'Restarting an optimization'),
                 "read_pvals" : (None, 100, 'Paste physical parameters into the input file for them to be read in directly', 'Restarting an optimization (recommend use_mvals instead)'),
                 "priors"     : (OrderedDict(), 150, 'Paste priors into the input file for them to be read in directly', 'Scaling and regularization of parameters (important)')
                 }
    }

## Default fitting target options.
tgt_opts_types = {
    'strings' : {"name"      : (None, 200, 'The name of the target, corresponding to the directory targets/name', 'All targets (important)'),
                 "force_map" : ('residue', 0, 'The resolution of mapping interactions to net forces and torques for groups of atoms.  In order of resolution: molecule > residue > charge-group', 'Force Matching', 'AbInitio'),
                 "fragment1" : (None, 0, 'Interaction fragment 1: a selection of atoms specified using atoms and dashes, e.g. 1-6 to select the first through sixth atom (i.e. list numbering starts from 1)', 'Interaction energies', 'Interaction'),
                 "fragment2" : (None, 0, 'Interaction fragment 2: a selection of atoms specified using atoms and dashes, e.g. 7-11 to select atoms 7 through 11.', 'Interaction energies', 'Interaction'),
                 "openmm_precision" : (None, -10, 'Precision of OpenMM calculation if using CUDA or OpenCL platform.  Choose either single, double or mixed ; defaults to the OpenMM default.', 'Targets that use OpenMM', 'OpenMM'),
                 "openmm_platform" : (None, -10, 'OpenMM platform.  Choose either Reference, CUDA or OpenCL.  AMOEBA is on Reference or CUDA only.', 'Targets that use OpenMM', 'OpenMM'),
                 "qdata_txt"             : (None, -10, 'Text file containing quantum data.  If not provided, will search for a default (qdata.txt).', 'Energy/force matching, ESP evaluations, interaction energies', 'TINKER'),
                 "inter_txt"             : ('interactions.txt', 0, 'Text file containing interacting systems.  If not provided, will search for a default.', 'Binding energy target', 'BindingEnergy'),
                 "reassign_modes"        : (None, -180, 'Reassign modes before fitting frequencies, using either linear assignment "permute" or maximum overlap "overlap".', 'Vibrational frequency targets', 'vibration'),
                 "liquid_coords"         : (None, 0, 'Provide file name for condensed phase coordinates.', 'Condensed phase properties', 'Liquid'),
                 "gas_coords"            : (None, 0, 'Provide file name for gas phase coordinates.', 'Condensed phase properties', 'Liquid'),
                 "lipid_coords"         : (None, 0, 'Provide file name for lipid coordinates.', 'Condensed phase properties', 'Lipid'),
                 "coords"                : (None, -10, 'Coordinates for single point evaluation; if not provided, will search for a default.', 'Energy/force matching, ESP evaluations, interaction energies'),
                 "pdb"                   : (None, -10, 'PDB file mainly used for building OpenMM systems but can also contain coordinates.', 'Targets that use OpenMM', 'OpenMM'),
                 "gmx_mdp"               : (None, -10, 'Gromacs .mdp files.  If not provided, will search for default.', 'Targets that use GROMACS', 'GMX'),
                 "gmx_top"               : (None, -10, 'Gromacs .top files.  If not provided, will search for default.', 'Targets that use GROMACS', 'GMX'),
                 "gmx_ndx"               : (None, -10, 'Gromacs .ndx files.  If not provided, will search for default.', 'Targets that use GROMACS', 'GMX'),
                 "tinker_key"            : (None, -10, 'TINKER .key files.  If not provided, will search for default.', 'Targets that use TINKER', 'TINKER'),
                 "expdata_txt"           : ('expset.txt', 0, 'Text file containing experimental data.', 'Thermodynamic properties target', 'thermo'),
                 "read"                  : (None, 50, 'Provide a temporary directory ".tmp" to read data from a previous calculation on the initial iteration (for instance, to restart an aborted run).', 'Liquid and Remote targets', 'Liquid, Remote'),
                 },
    'allcaps' : {"type"   : (None, 200, 'The type of fitting target, for instance AbInitio_GMX ; this must correspond to the name of a Target subclass.', 'All targets (important)' ,''),
                 "engine" : (None, 180, 'The external code used to execute the simulations (GMX, TINKER, AMBER, OpenMM)', 'All targets (important)', '')
                 },
    'lists'   : {"fd_ptypes" : ([], -100, 'The parameter types that are differentiated using finite difference', 'In conjunction with fdgrad, fdhess, fdhessdiag; usually not needed'),
                 "quantities" : ([], 100, 'List of quantities to be fitted, each must have corresponding Quantity subclass', 'Thermodynamic properties target', 'thermo'),
                 },
    'ints'    : {"shots"              : (-1, 0, 'Number of snapshots; defaults to all of the snapshots', 'Energy + Force Matching', 'AbInitio'),
                 "fitatoms"           : (0, 0, 'Number of fitting atoms; defaults to all of them', 'Energy + Force Matching', 'AbInitio'),
                 "sleepy"             : (0, -50, 'Wait a number of seconds every time this target is visited (gives me a chance to ctrl+C)', 'All targets (advanced usage)'),
                 "liquid_md_steps"    : (10000, 0, 'Number of time steps for the liquid production run.', 'Condensed phase property targets', 'liquid'),
                 "liquid_eq_steps"    : (1000, 0, 'Number of time steps for the liquid equilibration run.', 'Condensed phase property targets', 'liquid'),
                 "lipid_md_steps"     : (10000, 0, 'Number of time steps for the lipid production run.', 'Condensed phase property targets', 'lipid'),
                 "lipid_eq_steps"     : (1000, 0, 'Number of time steps for the lipid equilibration run.', 'Condensed phase property targets', 'lipid'),
                 "gas_md_steps"       : (100000, 0, 'Number of time steps for the gas production run, if different from default.', 'Condensed phase property targets', 'liquid'),
                 "gas_eq_steps"       : (10000, 0, 'Number of time steps for the gas equilibration run, if different from default.', 'Condensed phase property targets', 'liquid'),
                 "writelevel"         : (0, 0, 'Affects the amount of data being printed to the temp directory.', 'Energy + Force Matching', 'AbInitio'),
<<<<<<< HEAD
                 "md_threads"         : (1, 0, 'Set the number of threads used by Gromacs or TINKER processes in MD simulations', 'Condensed phase properties in GROMACS and TINKER', 'Liquid_GMX, Liquod_TINKER'),
                 "save_traj"          : (0, -10, 'Whether to save trajectories.  0 = Never save; 1 = Delete if optimization step is good; 2 = Always save', 'Condensed phase properties', 'Liquid'),
                 "eq_steps"           : (20000, 0, 'Number of time steps for the equilibration run.', 'Thermodynamic property targets', 'thermo'),
                 "md_steps"           : (50000, 0, 'Number of time steps for the production run.', 'Thermodynamic property targets', 'thermo'),
                 "n_sim_chain"        : (1, 0, 'Number of simulations required to calculate quantities.', 'Thermodynamic property targets', 'thermo'),
=======
                 "md_threads"         : (1, 0, 'Set the number of threads used by Gromacs or TINKER processes in MD simulations', 'Condensed phase properties in GROMACS and TINKER', 'Liquid_GMX, Lipid_GMX, Liquid_TINKER'),
                 "save_traj"          : (0, -10, 'Whether to save trajectories.  0 = Never save; 1 = Delete if optimization step is good; 2 = Always save', 'Condensed phase properties', 'Liquid, Lipid'),
>>>>>>> f2c3ce69
                 },
    'bools'   : {"whamboltz"        : (0, -100, 'Whether to use WHAM Boltzmann Weights', 'Ab initio targets with Boltzmann weights (advanced usage)', 'AbInitio'),
                 "sampcorr"         : (0, -150, 'Whether to use the archaic sampling correction', 'Energy + Force Matching, very old option, do not use', 'AbInitio'),
                 "covariance"       : (0, -100, 'Whether to use the quantum covariance matrix', 'Energy + Force Matching, only if you know what you are doing', 'AbInitio'),
                 "batch_fd"         : (0, -150, 'Whether to batch and queue up finite difference jobs, defaults to False', 'Currently unused'),
                 "fdgrad"           : (0, -100, 'Finite difference gradient of objective function w/r.t. specified parameters', 'Use together with fd_ptypes (advanced usage)'),
                 "fdhess"           : (0, -100, 'Finite difference Hessian of objective function w/r.t. specified parameters', 'Use together with fd_ptypes (advanced usage)'),
                 "fdhessdiag"       : (0, -100, 'Finite difference Hessian diagonals w/r.t. specified parameters (costs 2np times a objective calculation)', 'Use together with fd_ptypes (advanced usage)'),
                 "all_at_once"      : (1, -50, 'Compute all energies and forces in one fell swoop where possible(as opposed to calling the simulation code once per snapshot)', 'Various QM targets and MD codes', 'AbInitio'),
                 "run_internal"     : (1, -50, 'For OpenMM or other codes with Python interface: Compute energies and forces internally', 'OpenMM interface', 'OpenMM'),
                 "energy"           : (1, 0, 'Enable the energy objective function', 'All ab initio targets', 'AbInitio'), 
                 "force"            : (1, 0, 'Enable the force objective function', 'All ab initio targets', 'AbInitio'), 
                 "resp"             : (0, -150, 'Enable the RESP objective function', 'Ab initio targets with RESP; experimental (remember to set espweight)'),
                 "do_cosmo"         : (0, -150, 'Call Q-Chem to do MM COSMO on MM snapshots.', 'Currently unused, but possible in AbInitio target'),
                 "optimize_geometry": (1, 0, 'Perform a geometry optimization before computing properties', 'Monomer properties', 'moments'),
                 "absolute"         : (0, -150, 'When matching energies in AbInitio, do not subtract the mean energy gap.', 'Energy matching (advanced usage)', 'abinitio'),
                 "cauchy"           : (0, 0, 'Normalize interaction energies each using 1/(denom**2 + reference**2) which resembles a Cauchy distribution', 'Interaction energy targets', 'interaction'),
                 "attenuate"        : (0, 0, 'Normalize interaction energies using 1/(denom**2 + reference**2) only for repulsive interactions greater than denom.', 'Interaction energy targets', 'interaction'),
                 "manual"           : (0, -150, 'Give the user a chance to fill in condensed phase stuff on the zeroth step', 'Condensed phase property targets (advanced usage)', 'liquid'),
                 "hvap_subaverage"  : (0, -150, 'Don\'t target the average enthalpy of vaporization and allow it to freely float (experimental)', 'Condensed phase property targets (advanced usage)', 'liquid'),
                 "force_cuda"       : (0, -150, 'Force the external npt.py script to crash if CUDA Platform not available', 'Condensed phase property targets (advanced usage)', 'liquid_openmm'),
                 "anisotropic_box"  : (0, -150, 'Enable anisotropic box scaling (e.g. for crystals or two-phase simulations) in external npt.py script', 'Condensed phase property targets (advanced usage)', 'liquid_openmm, liquid_tinker'),
                 "mts_integrator"   : (0, -150, 'Enable multiple-timestep integrator in external npt.py script', 'Condensed phase property targets (advanced usage)', 'liquid_openmm'),
                 "minimize_energy"  : (1, 0, 'Minimize the energy of the system prior to running dynamics', 'Condensed phase property targets (advanced usage)', 'liquid_openmm', 'liquid_tinker'),
                 "remote"           : (0, 50, 'Evaluate target as a remote work_queue task', 'All targets (optional)'),
                 "adapt_errors"     : (0, 50, 'Adapt to simulation uncertainty by combining property estimations and adjusting simulation length.', 'Condensed phase property targets', 'liquid'),
                 },
    'floats'  : {"weight"       : (1.0, 150, 'Weight of the target (determines its importance vs. other targets)', 'All targets (important)'),
                 "w_rho"        : (1.0, 0, 'Weight of experimental density', 'Condensed phase property targets', 'liquid, lipid'),
                 "w_hvap"       : (1.0, 0, 'Weight of enthalpy of vaporization', 'Condensed phase property targets', 'liquid, lipid'),
                 "w_alpha"      : (1.0, 0, 'Weight of thermal expansion coefficient', 'Condensed phase property targets', 'liquid, lipid'),
                 "w_kappa"      : (1.0, 0, 'Weight of isothermal compressibility', 'Condensed phase property targets', 'liquid, lipid'),
                 "w_cp"         : (1.0, 0, 'Weight of isobaric heat capacity', 'Condensed phase property targets', 'liquid, lipid'),
                 "w_eps0"       : (1.0, 0, 'Weight of dielectric constant', 'Condensed phase property targets', 'liquid, lipid'),
                 "w_al"         : (1.0, 0, 'Weight of average area per lipid', 'Lipid property targets', 'lipid'),
                 "w_scd"        : (1.0, 0, 'Weight of dielectric constant', 'Lipid property targets', 'lipid'),
                 "w_energy"     : (1.0, 0, 'Weight of energy', 'Ab initio targets', 'liquid'),
                 "w_force"      : (1.0, 0, 'Weight of atomistic forces', 'Ab initio targets', 'liquid'),
                 "w_netforce"   : (0.0, 0, 'Weight of net forces (condensed to molecules, residues, or charge groups)', 'Ab initio targets', 'abinitio'),
                 "w_torque"     : (0.0, 0, 'Weight of torques (condensed to molecules, residues, or charge groups)', 'Ab initio targets', 'abinitio'),
                 "w_resp"       : (0.0, -150, 'Weight of RESP', 'Ab initio targets with RESP (advanced usage)', 'abinitio'),
                 "resp_a"       : (0.001, -150, 'RESP "a" parameter for strength of penalty; 0.001 is strong, 0.0005 is weak', 'Ab initio targets with RESP (advanced usage)', 'abinitio'),
                 "resp_b"       : (0.1, -150, 'RESP "b" parameter for hyperbolic behavior; 0.1 is recommended', 'Ab initio targets with RESP (advanced usage)', 'abinitio'),
                 "energy_upper" : (30.0, 0, 'Upper energy cutoff (in kcal/mol); super-repulsive interactions are given zero weight', 'Interaction energy targets', 'interaction'),
                 "qmboltz"      : (0.0, -100, 'Fraction of Quantum Boltzmann Weights (ab initio), 1.0 for full reweighting, 0.5 for hybrid', 'Ab initio targets with Boltzmann weights (advanced usage)', 'abinitio'),
                 "qmboltztemp"  : (298.15, -100, 'Temperature for Quantum Boltzmann Weights (ab initio), defaults to room temperature', 'Ab initio targets with Boltzmann weights (advanced usage)', 'abinitio'),
                 "energy_denom"   : (1.0, 0, 'Energy normalization for binding energies in kcal/mol (default is to use stdev)', 'Binding energy targets', 'binding'),
                 "rmsd_denom"     : (0.1, 0, 'RMSD normalization for optimized geometries in Angstrom', 'Binding energy targets', 'binding'),
                 "wavenumber_tol" : (10.0, 0, 'Frequency normalization (in wavenumber) for vibrational frequencies', 'Vibrational frequency targets', 'vibration'),
                 "dipole_denom"   : (1.0, 0, 'Dipole normalization (Debye) ; set to 0 if a zero weight is desired', 'Monomer property targets', 'monomer'),
                 "quadrupole_denom"   : (1.0, 0, 'Quadrupole normalization (Buckingham) ; set to 0 if a zero weight is desired', 'Monomer property targets', 'monomer'),
                 "polarizability_denom"   : (1.0, 0, 'Dipole polarizability tensor normalization (cubic Angstrom) ; set to 0 if a zero weight is desired', 'Monomer property targets with polarizability', 'monomer'),
                 "liquid_timestep"  : (1.0, 0, 'Time step size for the liquid simulation.', 'Condensed phase property targets', 'liquid'),
                 "liquid_interval"  : (0.1, 0, 'Time interval for saving coordinates for the liquid production run.', 'Condensed phase property targets', 'liquid'),
                 "gas_timestep"  : (1.0, 0, 'Time step size for the gas simulation (if zero, use default in external script.).', 'Condensed phase property targets', 'liquid'),
                 "gas_interval"  : (0.1, 0, 'Time interval for saving coordinates for the gas production run (if zero, use default in external script.)', 'Condensed phase property targets', 'liquid'),
                 "lipid_timestep"  : (1.0, 0, 'Time step size for the lipid simulation.', 'Lipid property targets', 'lipid'),
                 "lipid_interval"  : (0.1, 0, 'Time interval for saving coordinates for the lipid production run.', 'Lipid property targets', 'lipid'),
                 "self_pol_mu0"  : (0.0, -150, 'Gas-phase dipole parameter for self-polarization correction (in debye).', 'Condensed phase property targets', 'liquid'),
                 "self_pol_alpha"  : (0.0, -150, 'Polarizability parameter for self-polarization correction (in debye).', 'Condensed phase property targets', 'liquid'),
                 },
    'sections': {}
    }

all_opts_names = list(itertools.chain(*[i.keys() for i in gen_opts_types.values()])) + list(itertools.chain(*[i.keys() for i in tgt_opts_types.values()]))
## Check for uniqueness of option names.
for i in all_opts_names:
    iocc = []
    for typ, dct in gen_opts_types.items():
        if i in dct:
            iocc.append("gen_opt_types %s" % typ)
    for typ, dct in tgt_opts_types.items():
        if i in dct:
            iocc.append("gen_opt_types %s" % typ)
    if len(iocc) != 1:
        raise RuntimeError("CODING ERROR: ForceBalance option %s occurs in more than one place (%s)" % (i, str(iocc)))

## Default general options - basically a collapsed veresion of gen_opts_types.
gen_opts_defaults = {}
for t in gen_opts_types:
    subdict = {}
    for i in gen_opts_types[t]:
        subdict[i] = gen_opts_types[t][i][0]
    gen_opts_defaults.update(subdict)

## Default target options - basically a collapsed version of tgt_opts_types.
tgt_opts_defaults = {}
for t in tgt_opts_types:
    subdict = {}
    for i in tgt_opts_types[t]:
        subdict[i] = tgt_opts_types[t][i][0]
    tgt_opts_defaults.update(subdict)

## Option maps for maintaining backward compatibility.
bkwd = {"simtype" : "type", 
        "masterfile" : "inter_txt", 
        "openmm_cuda_precision" : "openmm_precision",
        "mdrun_threads" : "md_threads",
        "mts_vvvr" : "mts_integrator",
        "amoeba_polarization" : "amoeba_pol",
        "liquid_prod_steps" : "liquid_md_steps",
        "gas_prod_steps" : "gas_md_steps",
        "liquid_equ_steps" : "liquid_eq_steps",
        "gas_equ_steps" : "gas_eq_steps",
        "lipid_prod_steps" : "lipid_md_steps",
        "lipid_equ_steps" : "lipid_eq_steps",
        }

## Listing of sections in the input file.
mainsections = ["SIMULATION","TARGET","OPTIONS","END","NONE"]

def read_mvals(fobj):
    Answer = []
    for line in fobj:
        if re.match("(/read_mvals)|(^\$end)",line):
            break
        Answer.append(float(line.split('[')[-1].split(']')[0].split()[-1]))
    return Answer
        
def read_pvals(fobj):
    Answer = []
    for line in fobj:
        if re.match("(/read_pvals)|(^\$end)",line):
            break
        Answer.append(float(line.split('[')[-1].split(']')[0].split()[-1]))
    return Answer

def read_priors(fobj):
    Answer = OrderedDict()
    for line in fobj:
        line = line.split("#")[0]
        if re.match("(/priors)|(^\$end)",line):
            break
        Answer[line.split()[0]] = float(line.split()[-1])
    return Answer

def read_internals(fobj):
    return

## ParsTab that refers to subsection parsers.
ParsTab  = {"read_mvals" : read_mvals,
            "read_pvals" : read_pvals,
            "priors"     : read_priors,
            "internal"   : read_internals
            }

def printsection(heading,optdict,typedict):
    """ Print out a section of the input file in a parser-compliant and readable format.

    At the time of writing of this function, it's mainly intended to be called by MakeInputFile.py.
    The heading is printed first (it is something like $options or $target).  Then it loops
    through the variable types (strings, allcaps, etc...) and the keys in each variable type.
    The one-line description of each key is printed out as a comment, and then the key itself is
    printed out along with the value provided in optdict.  If optdict is None, then the default
    value is printed out instead.

    @param[in] heading Heading, either $options or $target
    @param[in] optdict Options dictionary or None.
    @param[in] typedict Option type dictionary, either gen_opts_types or tgt_opts_types specified in this file.
    @return Answer List of strings for the section that we are printing out.
    
    """
    from forcebalance.objective import Implemented_Targets
    from forcebalance.optimizer import Optimizer

    def FilterTargets(search):
        if type(search) == str:
            search = [search]
        list_out = []
        for key in sorted(Implemented_Targets.keys()):
            if any([i.lower() in key.lower() for i in search]):
                list_out.append(Implemented_Targets[key].__name__)
        return ', '.join(sorted(list_out))

    Answer = [heading]
    firstentry = 1
    Options = []
    for i in ['strings','allcaps','lists','ints','bools','floats','sections']:
        vartype = re.sub('s$','',i)
        for j in typedict[i]:
            Option = []
            val = optdict[j] if optdict != None else typedict[i][j][0]
            if firstentry:
                firstentry = 0
            else:
                Option.append("")
            Priority = typedict[i][j][1]
            Option.append("# (%s) %s" % (vartype, typedict[i][j][2]))
            if len(typedict[i][j]) >= 4:
                Relevance = typedict[i][j][3]
                str2 = "# used in: %s" % Relevance
                if len(typedict[i][j]) >= 5:
                    TargetName = FilterTargets(typedict[i][j][4])
                    str2 += " (%s)" % TargetName
                else:
                    TargetName = "None"
                Option.append(str2)
            else:
                Relevance = "None"
            Option.append("%s %s" % (str(j),str(val)))
            Options.append((Option, Priority, TargetName, j))
    def key1(o):
        return o[1]
    def key2(o):
        return o[2]
    def key3(o):
        return o[3]
    Options.sort(key=key3)
    Options.sort(key=key2)
    Options.sort(key=key1, reverse=True)
    for o in Options:
        Answer += o[0]

    # PriSet = sorted(list(set(Priorities)))[::-1]
    # TgtSet = sorted(list(set(TargetNames)))
    # RelSet = sorted(list(set(Relevances)))
    # for p0 in PriSet:
    #     ogrp = []
    #     rgrp = []
    #     tgrp = []
    #     for o, p, r, t in zip(Options, Priorities, Relevances, TargetNames):
    #         if p == p0:
    #             ogrp.append(o)
    #             rgrp.append(r)
    #             tgrp.append(t)
    #     ogrp2 = []
    #     rgrp2 = []
    #     for t0 in TgtSet:
    #         for o, r, t in zip(ogrp, rgrp, tgrp):
    #             if t == t0:
    #                 ogrp2.append(
                
    Answer.append("$end")
    return Answer

def parse_inputs(input_file=None):
    """ Parse through the input file and read all user-supplied options.

    This is usually the first thing that happens when an executable script is called.
    Our parser first loads the default options, and then updates these options as it
    encounters keywords.

    Each keyword corresponds to a variable type; each variable type (e.g. string,
    integer, float, boolean) is treated differently.  For more elaborate inputs,
    there is a 'section' variable type.

    There is only one set of general options, but multiple sets of target options.
    Each target has its own section delimited by the \em $target keyword,
    and we build a list of target options.  

    @param[in]  input_file The name of the input file.
    @return     options    General options.
    @return     tgt_opts   List of fitting target options.
    
    @todo Implement internal coordinates.
    @todo Implement sampling correction.
    @todo Implement charge groups.
    """
    
    logger.info("Reading options from file: %s\n" % input_file)
    section = "NONE"
    # First load in all of the default options.
    options = deepcopy(gen_opts_defaults) # deepcopy to make sure options doesn't make changes to gen_opts_defaults
    options['root'] = os.getcwd()
    options['input_file'] = input_file
    tgt_opts = []
    this_tgt_opt = deepcopy(tgt_opts_defaults)
    # Give back a bunch of default options if input file isn't specified.
    if input_file == None:
        return (options, [this_tgt_opt])
    fobj = open(input_file)
    for line in fobj:
        try:
            # Anything after "#" is a comment
            line = line.split("#")[0].strip()
            s = line.split()
            # Skip over blank lines
            if len(s) == 0:
                continue
            key = s[0].lower()
            if key in bkwd: # Do option replacement for backward compatibility.
                key = bkwd[key]
            # If line starts with a $, this signifies that we're in a new section.
            if re.match('^\$',line):
                newsection = re.sub('^\$','',line).upper()
                if section in ["SIMULATION","TARGET"] and newsection in mainsections:
                    tgt_opts.append(this_tgt_opt)
                    this_tgt_opt = deepcopy(tgt_opts_defaults)
                section = newsection
            elif section in ["OPTIONS","SIMULATION","TARGET"]:
                ## Depending on which section we are in, we choose the correct type dictionary
                ## and add stuff to 'options' and 'this_tgt_opt'
                (this_opt, opts_types) = (options, gen_opts_types) if section == "OPTIONS" else (this_tgt_opt, tgt_opts_types)
                ## Note that "None" is a special keyword!  The variable will ACTUALLY be set to None.
                if len(s) > 1 and s[1].upper() == "NONE":
                    this_opt[key] = None
                elif key in opts_types['strings']:
                    this_opt[key] = s[1]
                elif key in opts_types['allcaps']:
                    this_opt[key] = s[1].upper()
                elif key in opts_types['lists']:
                    for word in s[1:]:
                        this_opt.setdefault(key,[]).append(word)
                elif key in opts_types['ints']:
                    if isfloat(s[1]):
                        this_opt[key] = int(float(s[1]))
                    else:
                        this_opt[key] = int(s[1])
                elif key in opts_types['bools']:
                    if len(s) == 1:
                        this_opt[key] = True
                    elif s[1].upper() in ["0", "NO", "FALSE", "OFF"]:
                        this_opt[key] = False
                    elif isfloat(s[1]) and int(float(s[1])) == 0:
                        this_opt[key] = False
                    elif s[1].upper() in ["1", "YES", "TRUE", "ON"]:
                        this_opt[key] = True
                    elif isfloat(s[1]) and int(float(s[1])) == 1:
                        this_opt[key] = True
                    else:
                        raise RuntimeError('%s is a true/false option but you provided %s; to enable, provide ["1", "yes", "true", "on" or <no value>].  To disable, provide ["0", "no", "false", or "off"].' % (key, s[1]))
                elif key in opts_types['floats']:
                    this_opt[key] = float(s[1])
                elif key in opts_types['sections']:
                    this_opt[key] = ParsTab[key](fobj)
                else:
                    logger.error("Unrecognized keyword: --- \x1b[1;91m%s\x1b[0m --- in %s section\n" \
                          % (key, section))
                    logger.error("Perhaps this option actually belongs in %s section?\n" \
                          % (section == "OPTIONS" and "a TARGET" or "the OPTIONS"))
                    raise RuntimeError
            elif section not in mainsections:
                logger.error("Unrecognized section: %s\n" % section)
                raise RuntimeError
        except:
            # traceback.print_exc()
            logger.exception("Failed to read in this line! Check your input file.\n")
            logger.exception('\x1b[91m' + line + '\x1b[0m\n')
            raise RuntimeError
    if section == "SIMULATION" or section == "TARGET":
        tgt_opts.append(this_tgt_opt)
    if not options['verbose_options']:
        printcool("Options at their default values are not printed\n Use 'verbose_options True' to Enable", color=5)
    return options, tgt_opts<|MERGE_RESOLUTION|>--- conflicted
+++ resolved
@@ -168,16 +168,11 @@
                  "gas_md_steps"       : (100000, 0, 'Number of time steps for the gas production run, if different from default.', 'Condensed phase property targets', 'liquid'),
                  "gas_eq_steps"       : (10000, 0, 'Number of time steps for the gas equilibration run, if different from default.', 'Condensed phase property targets', 'liquid'),
                  "writelevel"         : (0, 0, 'Affects the amount of data being printed to the temp directory.', 'Energy + Force Matching', 'AbInitio'),
-<<<<<<< HEAD
-                 "md_threads"         : (1, 0, 'Set the number of threads used by Gromacs or TINKER processes in MD simulations', 'Condensed phase properties in GROMACS and TINKER', 'Liquid_GMX, Liquod_TINKER'),
-                 "save_traj"          : (0, -10, 'Whether to save trajectories.  0 = Never save; 1 = Delete if optimization step is good; 2 = Always save', 'Condensed phase properties', 'Liquid'),
+                 "md_threads"         : (1, 0, 'Set the number of threads used by Gromacs or TINKER processes in MD simulations', 'Condensed phase properties in GROMACS and TINKER', 'Liquid_GMX, Lipid_GMX, Liquid_TINKER'),
+                 "save_traj"          : (0, -10, 'Whether to save trajectories.  0 = Never save; 1 = Delete if optimization step is good; 2 = Always save', 'Condensed phase properties', 'Liquid, Lipid'),
                  "eq_steps"           : (20000, 0, 'Number of time steps for the equilibration run.', 'Thermodynamic property targets', 'thermo'),
                  "md_steps"           : (50000, 0, 'Number of time steps for the production run.', 'Thermodynamic property targets', 'thermo'),
                  "n_sim_chain"        : (1, 0, 'Number of simulations required to calculate quantities.', 'Thermodynamic property targets', 'thermo'),
-=======
-                 "md_threads"         : (1, 0, 'Set the number of threads used by Gromacs or TINKER processes in MD simulations', 'Condensed phase properties in GROMACS and TINKER', 'Liquid_GMX, Lipid_GMX, Liquid_TINKER'),
-                 "save_traj"          : (0, -10, 'Whether to save trajectories.  0 = Never save; 1 = Delete if optimization step is good; 2 = Always save', 'Condensed phase properties', 'Liquid, Lipid'),
->>>>>>> f2c3ce69
                  },
     'bools'   : {"whamboltz"        : (0, -100, 'Whether to use WHAM Boltzmann Weights', 'Ab initio targets with Boltzmann weights (advanced usage)', 'AbInitio'),
                  "sampcorr"         : (0, -150, 'Whether to use the archaic sampling correction', 'Energy + Force Matching, very old option, do not use', 'AbInitio'),
