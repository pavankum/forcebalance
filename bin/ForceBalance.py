--- conflicted
+++ resolved
@@ -56,11 +56,7 @@
     return Answer
 
 def main():
-<<<<<<< HEAD
-    printcool("Welcome to ForceBalance version 1.2! =D\nForce Field Optimization System\nAuthors: Lee-Ping Wang\nArthur Vigil\nErik Brandt\n", ansi="1", bold=True, minwidth=64)
-=======
-    printcool("Welcome to ForceBalance version 1.2! =D\nForce Field Optimization System\nAuthor: Lee-Ping Wang\nArthur Vigil\nKeri McKiernan", ansi="1", bold=True, minwidth=64)
->>>>>>> a1d682f0
+    printcool("Welcome to ForceBalance version 1.2! =D\nForce Field Optimization System\n\nAuthors:\n\nLee-Ping Wang\nArthur Vigil\nKeri McKiernan\nErik Brandt", ansi="1", bold=True, minwidth=64)
     logostr = """
                           ,'+++                                        
                        ,++++++.      .:,,.                              
