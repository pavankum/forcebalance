#!/usr/bin/env python

""" @package ForceBalance

Executable  script for starting ForceBalance. """

import os, sys, re
import argparse
from forcebalance.parser import parse_inputs
from forcebalance.forcefield import FF
from forcebalance.objective import Objective
from forcebalance.optimizer import Optimizer
from forcebalance.nifty import printcool
import numpy
numpy.seterr(all='raise')

def Run_ForceBalance(input_file, debug=False, continue_=False):
    """ Create instances of ForceBalance components and run the optimizer.

    The triumvirate, trifecta, or trinity of components are:
    - The force field
    - The objective function
    - The optimizer
    Cipher: "All I gotta do here is pull this plug... and there you have to watch Apoc die"
    Apoc: "TRINITY" *chunk*

    The force field is a class defined in forcefield.py.
    The objective function is a combination of target classes and a penalty function class.
    The optimizer is a class defined in this file.
    """
    try:
        ## The general options and target options that come from parsing the input file
        options, tgt_opts = parse_inputs(input_file)
        ## Set the continue_ option.
        if continue_: options['continue'] = True
        ## The force field component of the project
        forcefield  = FF(options)
        ## The objective function
        objective   = Objective(options, tgt_opts, forcefield)
        ## The optimizer component of the project
        optimizer   = Optimizer(options, objective, forcefield)
        ## Actually run the optimizer.
        optimizer.Run()
    except:
        import traceback
        traceback.print_exc()
        if debug:
            import pdb
            pdb.post_mortem()

def process(word, color):
    if color == 'black':
        Answer = word
    elif color == 'blue':
        Answer = "\x1b[44m" + " ".join(['' for i in range(len(word)+1)]) +  "\x1b[0m"
    elif color == 'gold':
        Answer = "\x1b[43m" + " ".join(['' for i in range(len(word)+1)]) +  "\x1b[0m"
    return Answer

def main():
<<<<<<< HEAD
    printcool("Welcome to ForceBalance version 1.2! =D\nForce Field Optimization System\nAuthors: Lee-Ping Wang\nArthur Vigil\nKeri McKiernan\nErik Brandt\n", ansi="1", bold=True, minwidth=64)
=======
    printcool("Welcome to ForceBalance version 1.2! =D\nForce Field Optimization System\n\nAuthors:\n\nLee-Ping Wang\nArthur Vigil\nKeri McKiernan\nErik Brandt", ansi="1", bold=True, minwidth=64)
>>>>>>> 780b3d5d
    logostr = """
                          ,'+++                                        
                       ,++++++.      .:,,.                              
                    :+++++'`   `;    `,:::::.`                          
                 '+++++'    `'++++      `,::::,,`                       
             `;+++++:    ,+++++'.          `.:::::,`                    
          `++++++,    :+++++'`                 .,::::,`                 
       .+++++'.    ;+++++'                        `,,:::,`              
    :+++++'`   `;+++++:                              `,::::,.`          
   ++++;`   `++++++:               `.:+@@###@'          `,,::::.`       
    :    ,++++++.          ,;'+###############.             .,::,       
      :++++++`         +################':`                    .        
      +++;`              `.,,...####+.                                  
                                ,#####      +##.               +++   +++
 ,,,,                            #####      ######             +++   +++
 ,::,                ###'        ####'     :#####'             +++   +++
 ,::,                :####@      ####.    ,####'               +++   +++
 ,::,                 ######     ####    +###+                 +++   +++
 ,::,                  #####     ####   ###;                   +++   +++
 ,::,                   :##      ####  ++`                     +++   +++
 ,::,                            ####``..:;+##############+`   +++   +++
 ,::,             .,:;;'++##################################`  +++   +++
 ,::,    `############################++++''';;;;;;;;;;;'';    +++   +++
 ,::,      ,########':,.``       ####                          +++   +++
 ,::,                            ####                          +++   +++
 ,::,                            ####                          +++   +++
 ,::,                            ####                          +++   +++
 ,::,                            ####                          +++   +++
 ,::,                            ####                          +++   +++
 ,::,                            ####                          +++   +++
 ,,,,                            ####                          +++   +++
      ;++,                       ####                                   
     `'+++++:                    ####                                   
    `    '+++++;                 ####                       `.,:.       
   ++++,    :+++++'`             ####                    `,:::::.       
   .'+++++,    :++++++.          ###                  `,::::,.`         
      `'+++++;    .++++++,        +`               .,::::,`             
          ;+++++'`   `++++++:                   .,:::,,`                
             :+++++'.   `;+++++;`           `.:::::,`                   
                ,++++++`    '++++++      `,::::,,`                      
                   .'+++++:    ,+;    `,:::::.                          
                      `'+++++:       ,::,,.                             
                          ;++++.      ,`                                
                             ,`                                         
"""
    b = 'blue'
    g = 'gold'
    k = 'black'
    colorlist = [[],[b],[b,g],[b,b,g],[b,b,g],[b,b,g],[b,b,g],[b,b,g],
                 [b,b,g],[b,b,k,g],[b,b,k,g],[b,k,g],[b,k],[k,k,b,b],
                 [g,k,k,b,b],[g,k,k,k,b,b],[g,k,k,k,b,b],[g,k,k,k,b,b],
                 [g,k,k,k,b,b],[g,k,k,k,b,b],[g,k,b,b],[g,k,b,b],[g,k,b,b],
                 [g,k,k,b,b],[g,k,b,b],[g,k,b,b],[g,k,b,b],[g,k,b,b],[g,k,b,b],
                 [g,k,b,b],[g,k,b,b],[b,k],[b,k],[b,b,k,g],[b,b,k,g],[b,b,k,g],
                 [b,b,k,g],[b,b,g],[b,b,g],[b,b,g],[b,b,g],[b,g],[b,g],[b],[]]

    words = [l.split() for l in logostr.split('\n')]
    for ln, line in enumerate(logostr.split('\n')):
        # Reconstruct the line.
        words = line.split()
        whites = re.findall('[ ]+',line)
        newline = ''
        i = 0

        if len(line) > 0 and line[0] == ' ':
            while i < max(len(words), len(whites)):
                try:
                    newline += whites[i]
                except: pass
                try:
                    newline += process(words[i], colorlist[ln][i])
                except: pass
                i += 1
        elif len(line) > 0:
            while i < max(len(words), len(whites)):
                try:
                    newline += process(words[i], colorlist[ln][i])
                except: pass
                try:
                    newline += whites[i]
                except: pass
                i += 1
        print newline

    parser = argparse.ArgumentParser(description="Force Field Optimization System")
    parser.add_argument("-c", "--continue", action="store_true", help="Continue from a previous run")
    parser.add_argument("-d", "--debug", action="store_true", help="Run interactive debugger on program crash")
    parser.add_argument("input", help="Forcebalance input file")
    
    args = parser.parse_args()
    continue_ = getattr(args, 'continue')

    Run_ForceBalance(args.input, debug=args.debug, continue_=continue_)

if __name__ == "__main__":
    main()<|MERGE_RESOLUTION|>--- conflicted
+++ resolved
@@ -58,11 +58,7 @@
     return Answer
 
 def main():
-<<<<<<< HEAD
-    printcool("Welcome to ForceBalance version 1.2! =D\nForce Field Optimization System\nAuthors: Lee-Ping Wang\nArthur Vigil\nKeri McKiernan\nErik Brandt\n", ansi="1", bold=True, minwidth=64)
-=======
-    printcool("Welcome to ForceBalance version 1.2! =D\nForce Field Optimization System\n\nAuthors:\n\nLee-Ping Wang\nArthur Vigil\nKeri McKiernan\nErik Brandt", ansi="1", bold=True, minwidth=64)
->>>>>>> 780b3d5d
+    printcool("Welcome to ForceBalance version 1.2! =D\nForce Field Optimization System\n\nAuthors:\nLee-Ping Wang\nArthur Vigil\nKeri McKiernan\nErik Brandt", ansi="1", bold=True, minwidth=64)
     logostr = """
                           ,'+++                                        
                        ,++++++.      .:,,.                              
